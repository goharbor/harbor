--- conflicted
+++ resolved
@@ -116,14 +116,14 @@
 
 UPDATE registry SET type = 'quay' WHERE type = 'quay-io';
 
-<<<<<<< HEAD
+
 ALTER TABLE artifact ADD COLUMN icon varchar(255);
 
 /*remove the constraint for name in table 'notification_policy'*/
 ALTER TABLE notification_policy DROP CONSTRAINT notification_policy_name_key;
 /*add union unique constraint for name and project_id in table 'notification_policy'*/
 ALTER TABLE notification_policy ADD UNIQUE(name,project_id);
-=======
+
 CREATE TABLE IF NOT EXISTS data_migrations (
     version int
 );
@@ -150,4 +150,3 @@
     ELSE
         'sha256:da834479c923584f4cbcdecc0dac61f32bef1d51e8aae598cf16bd154efab49f'
 END);
->>>>>>> 08a4d8ef
