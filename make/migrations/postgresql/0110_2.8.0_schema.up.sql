/* remove the redundant data from table artifact_blob */
delete from artifact_blob afb where not exists (select digest from blob b where b.digest = afb.digest_af);
<<<<<<< HEAD

/* replace subject_artifact_id with subject_artifact_digest*/
alter table artifact_accessory add column subject_artifact_digest varchar(1024);

DO $$
DECLARE
    acc RECORD;
    art RECORD;
BEGIN
    FOR acc IN SELECT * FROM artifact_accessory
    LOOP
        SELECT * INTO art from artifact where id = acc.subject_artifact_id;
        UPDATE artifact_accessory SET subject_artifact_digest=art.digest WHERE subject_artifact_id = art.id;
    END LOOP;
END $$;

alter table artifact_accessory drop CONSTRAINT artifact_accessory_subject_artifact_id_fkey;
alter table artifact_accessory drop CONSTRAINT unique_artifact_accessory;
alter table artifact_accessory add CONSTRAINT unique_artifact_accessory UNIQUE (artifact_id, subject_artifact_digest);
alter table artifact_accessory drop column subject_artifact_id;
=======
/* Update the registry and replication policy associated with the chartmuseum */
UPDATE registry
SET description = 'Chartmuseum has been deprecated in Harbor v2.8.0, please delete this registry.'
WHERE type in ('artifact-hub', 'helm-hub');
WITH filter_objects AS (
    SELECT id, jsonb_array_elements(filters::jsonb) AS filter
    FROM replication_policy
    WHERE filters IS NOT NULL AND filters != ''
    AND jsonb_typeof(CAST(filters AS jsonb)) = 'array'
),
replication_policy_ids AS (
    SELECT rp.id
    FROM registry r
    INNER JOIN replication_policy rp ON (rp.dest_registry_id = r.id OR rp.src_registry_id = r.id)
    WHERE r.type IN ('artifact-hub', 'helm-hub')
)
UPDATE replication_policy AS rp
SET enabled = false,
    filters = (
        SELECT COALESCE(jsonb_agg(fo.filter)::text, '')
        FROM filter_objects AS fo
        WHERE fo.id = rp.id AND NOT(filter ->> 'type' = 'resource' AND filter ->> 'value' = 'chart')
    ),
    description = 'Chartmuseum is deprecated in Harbor v2.8.0, because the Source resource filter of this rule is chart(chartmuseum), so please update this rule.'
WHERE id IN (
    SELECT id FROM filter_objects WHERE (filter ->> 'type' = 'resource' AND filter ->> 'value' = 'chart')
    UNION
    SELECT id FROM replication_policy_ids
);
>>>>>>> 6f01d748
<|MERGE_RESOLUTION|>--- conflicted
+++ resolved
@@ -1,6 +1,5 @@
 /* remove the redundant data from table artifact_blob */
 delete from artifact_blob afb where not exists (select digest from blob b where b.digest = afb.digest_af);
-<<<<<<< HEAD
 
 /* replace subject_artifact_id with subject_artifact_digest*/
 alter table artifact_accessory add column subject_artifact_digest varchar(1024);
@@ -21,7 +20,7 @@
 alter table artifact_accessory drop CONSTRAINT unique_artifact_accessory;
 alter table artifact_accessory add CONSTRAINT unique_artifact_accessory UNIQUE (artifact_id, subject_artifact_digest);
 alter table artifact_accessory drop column subject_artifact_id;
-=======
+
 /* Update the registry and replication policy associated with the chartmuseum */
 UPDATE registry
 SET description = 'Chartmuseum has been deprecated in Harbor v2.8.0, please delete this registry.'
@@ -50,5 +49,4 @@
     SELECT id FROM filter_objects WHERE (filter ->> 'type' = 'resource' AND filter ->> 'value' = 'chart')
     UNION
     SELECT id FROM replication_policy_ids
-);
->>>>>>> 6f01d748
+);