#!/bin/bash

set -e

if [ -z $1 ]; then
  echo "Please set the 'version' variable"
  exit 1
fi

if [ -z $2 ]; then
  error "Please set the 'distribution_src' variable"
  exit 1
fi

VERSION="$1"
DISTRIBUTION_SRC="$2"

# the temp folder to store binary file...
mkdir -p binary
rm -rf binary/registry || true

cd `dirname $0`

# the temp folder to store distribution source code...
TEMP=`mktemp -d ${TMPDIR-/tmp}/distribution.XXXXXX`
<<<<<<< HEAD
git clone -b $VERSION --depth 1 https://github.com/distribution/distribution.git $TEMP
=======
git clone -b $VERSION $DISTRIBUTION_SRC $TEMP
>>>>>>> ec77bd9b

# add patch redis
cd $TEMP
git apply ~-/redis.patch
cd -

echo 'build the registry binary ...'
docker build -f Dockerfile.binary -o binary/ $TEMP

echo "Build registry binary success, then to build photon image..."
cp $TEMP/cmd/registry/config-example.yml config.yml
rm -rf $TEMP<|MERGE_RESOLUTION|>--- conflicted
+++ resolved
@@ -23,11 +23,7 @@
 
 # the temp folder to store distribution source code...
 TEMP=`mktemp -d ${TMPDIR-/tmp}/distribution.XXXXXX`
-<<<<<<< HEAD
-git clone -b $VERSION --depth 1 https://github.com/distribution/distribution.git $TEMP
-=======
-git clone -b $VERSION $DISTRIBUTION_SRC $TEMP
->>>>>>> ec77bd9b
+git clone -b $VERSION --depth 1 $DISTRIBUTION_SRC $TEMP
 
 # add patch redis
 cd $TEMP
