--- conflicted
+++ resolved
@@ -21,15 +21,10 @@
         ssl_certificate /etc/harbor/tls/portal.crt;
         ssl_certificate_key /etc/harbor/tls/portal.key;
 
-<<<<<<< HEAD
-        ssl_protocols TLSv1.2;
+        ssl_protocols TLSv1.2 TLSv1.3;
     {% if internal_tls.strong_ssl_ciphers %}
         ssl_ciphers ECDHE+AESGCM:DHE+AESGCM:ECDHE+RSA+SHA256:DHE+RSA+SHA256:!AES128;
     {% else %}
-=======
-        # Recommendations from https://raymii.org/s/tutorials/Strong_SSL_Security_On_nginx.html
-        ssl_protocols TLSv1.2 TLSv1.3;
->>>>>>> 11d6bb44
         ssl_ciphers '!aNULL:kECDH+AESGCM:ECDH+AESGCM:RSA+AESGCM:kECDH+AES:ECDH+AES:RSA+AES:';
     {% endif %}
         ssl_prefer_server_ciphers on;
