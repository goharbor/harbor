--- conflicted
+++ resolved
@@ -168,12 +168,8 @@
 	}
 	match, err := matchNotaryDigest(img)
 	if err != nil {
-<<<<<<< HEAD
 		log.Debugf("error from notary, %v", err)
-		http.Error(rw, "Failed in communication with Notary please check the log", http.StatusInternalServerError)
-=======
 		http.Error(rw, marshalError("Failed in communication with Notary please check the log", http.StatusInternalServerError), http.StatusInternalServerError)
->>>>>>> 0ce74dd3
 		return
 	}
 	if !match {
