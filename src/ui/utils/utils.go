--- conflicted
+++ resolved
@@ -85,20 +85,7 @@
 	if err != nil {
 		return err
 	}
-<<<<<<< HEAD
-	defer resp.Body.Close()
-
-	if resp.StatusCode != expectSC {
-		b, err := ioutil.ReadAll(resp.Body)
-		if err != nil {
-			return err
-		}
-		return fmt.Errorf("Unexpected status code: %d, text: %s", resp.StatusCode, string(b))
-	}
-	return nil
-=======
 	return h.Handle(resp)
->>>>>>> 274f7646
 }
 
 //AddUISecret add secret cookie to a request
