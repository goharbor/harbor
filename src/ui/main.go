// Copyright (c) 2017 VMware, Inc. All Rights Reserved.
//
// Licensed under the Apache License, Version 2.0 (the "License");
// you may not use this file except in compliance with the License.
// You may obtain a copy of the License at
//
//    http://www.apache.org/licenses/LICENSE-2.0
//
// Unless required by applicable law or agreed to in writing, software
// distributed under the License is distributed on an "AS IS" BASIS,
// WITHOUT WARRANTIES OR CONDITIONS OF ANY KIND, either express or implied.
// See the License for the specific language governing permissions and
// limitations under the License.

package main

import (
	"fmt"
	"os"
	"reflect"

	"github.com/vmware/harbor/src/common/utils"
	"github.com/vmware/harbor/src/common/utils/log"

	"github.com/astaxie/beego"
	_ "github.com/astaxie/beego/session/redis"

	"github.com/vmware/harbor/src/common/dao"
	"github.com/vmware/harbor/src/common/models"
	"github.com/vmware/harbor/src/common/notifier"
	"github.com/vmware/harbor/src/common/scheduler"
	"github.com/vmware/harbor/src/ui/api"
	_ "github.com/vmware/harbor/src/ui/auth/db"
	_ "github.com/vmware/harbor/src/ui/auth/ldap"
	"github.com/vmware/harbor/src/ui/config"
	"github.com/vmware/harbor/src/ui/filter"
	"github.com/vmware/harbor/src/ui/proxy"
	"github.com/vmware/harbor/src/ui/service/token"
)

const (
	adminUserID = 1
)

func updateInitPassword(userID int, password string) error {
	queryUser := models.User{UserID: userID}
	user, err := dao.GetUser(queryUser)
	if err != nil {
		return fmt.Errorf("Failed to get user, userID: %d %v", userID, err)
	}
	if user == nil {
		return fmt.Errorf("user id: %d does not exist", userID)
	}
	if user.Salt == "" {
		salt := utils.GenerateRandomString()

		user.Salt = salt
		user.Password = password
		err = dao.ChangeUserPassword(*user)
		if err != nil {
			return fmt.Errorf("Failed to update user encrypted password, userID: %d, err: %v", userID, err)
		}

		log.Infof("User id: %d updated its encypted password successfully.", userID)
	} else {
		log.Infof("User id: %d already has its encrypted password.", userID)
	}
	return nil
}

func main() {
	beego.BConfig.WebConfig.Session.SessionOn = true
	//TODO
	redisURL := os.Getenv("_REDIS_URL")
	if len(redisURL) > 0 {
		beego.BConfig.WebConfig.Session.SessionProvider = "redis"
		beego.BConfig.WebConfig.Session.SessionProviderConfig = redisURL
	}
	beego.AddTemplateExt("htm")

	log.Info("initializing configurations...")
	if err := config.Init(); err != nil {
		log.Fatalf("failed to initialize configurations: %v", err)
	}
	log.Info("configurations initialization completed")
	token.InitCreators()
	database, err := config.Database()
	if err != nil {
		log.Fatalf("failed to get database configuration: %v", err)
	}
	if err := dao.InitDatabase(database); err != nil {
		log.Fatalf("failed to initialize database: %v", err)
	}
	if config.WithClair() {
<<<<<<< HEAD
		if err := dao.InitClairDB(); err != nil {
=======
		clairDBPassword, err := config.ClairDBPassword()
		if err != nil {
			log.Fatalf("failed to load clair database information: %v", err)
		}
		if err := dao.InitClairDB(clairDBPassword); err != nil {
>>>>>>> aa681eb0
			log.Fatalf("failed to initialize clair database: %v", err)
		}
	}

	password, err := config.InitialAdminPassword()
	if err != nil {
		log.Fatalf("failed to get admin's initia password: %v", err)
	}
	if err := updateInitPassword(adminUserID, password); err != nil {
		log.Error(err)
	}

	//Enable the policy scheduler here.
	scheduler.DefaultScheduler.Start()

	//Subscribe the policy change topic.
	notifier.Subscribe(notifier.ScanAllPolicyTopic, &notifier.ScanPolicyNotificationHandler{})

	//Get policy configuration.
	scanAllPolicy := config.ScanAllPolicy()
	if scanAllPolicy.Type == notifier.PolicyTypeDaily {
		dailyTime := 0
		if t, ok := scanAllPolicy.Parm["daily_time"]; ok {
			if reflect.TypeOf(t).Kind() == reflect.Int {
				dailyTime = t.(int)
			}
		}

		//Send notification to handle first policy change.
		notifier.Publish(notifier.ScanAllPolicyTopic, notifier.ScanPolicyNotification{Type: scanAllPolicy.Type, DailyTime: (int64)(dailyTime)})
	}

	filter.Init()
	beego.InsertFilter("/*", beego.BeforeRouter, filter.SecurityFilter)

	initRouters()
	if err := api.SyncRegistry(config.GlobalProjectMgr); err != nil {
		log.Error(err)
	}
	log.Info("Init proxy")
	proxy.Init()
	//go proxy.StartProxy()
	beego.Run()
}<|MERGE_RESOLUTION|>--- conflicted
+++ resolved
@@ -92,15 +92,11 @@
 		log.Fatalf("failed to initialize database: %v", err)
 	}
 	if config.WithClair() {
-<<<<<<< HEAD
-		if err := dao.InitClairDB(); err != nil {
-=======
 		clairDBPassword, err := config.ClairDBPassword()
 		if err != nil {
 			log.Fatalf("failed to load clair database information: %v", err)
 		}
 		if err := dao.InitClairDB(clairDBPassword); err != nil {
->>>>>>> aa681eb0
 			log.Fatalf("failed to initialize clair database: %v", err)
 		}
 	}
