// Copyright (c) 2017 VMware, Inc. All Rights Reserved.
//
// Licensed under the Apache License, Version 2.0 (the "License");
// you may not use this file except in compliance with the License.
// You may obtain a copy of the License at
//
//    http://www.apache.org/licenses/LICENSE-2.0
//
// Unless required by applicable law or agreed to in writing, software
// distributed under the License is distributed on an "AS IS" BASIS,
// WITHOUT WARRANTIES OR CONDITIONS OF ANY KIND, either express or implied.
// See the License for the specific language governing permissions and
// limitations under the License.

package api

import (
	"io/ioutil"
	"net/http"
	"os"
	"strings"
	"sync"

	"github.com/vmware/harbor/src/common"
	"github.com/vmware/harbor/src/common/dao"
	clairdao "github.com/vmware/harbor/src/common/dao/clair"
	"github.com/vmware/harbor/src/common/models"
	"github.com/vmware/harbor/src/common/utils/clair"
	"github.com/vmware/harbor/src/common/utils/log"
	"github.com/vmware/harbor/src/ui/config"
)

//SystemInfoAPI handle requests for getting system info /api/systeminfo
type SystemInfoAPI struct {
	BaseController
}

const defaultRootCert = "/etc/ui/ca/ca.crt"
const harborVersionFile = "/harbor/VERSION"

//SystemInfo models for system info.
type SystemInfo struct {
	HarborStorage Storage `json:"storage"`
}

//Storage models for storage.
type Storage struct {
	Total uint64 `json:"total"`
	Free  uint64 `json:"free"`
}

//namespaces stores all name spaces on Clair, it should be initialised only once.
type clairNamespaces struct {
<<<<<<< HEAD
	*sync.RWMutex
=======
	sync.RWMutex
>>>>>>> 6f2ff672
	l     []string
	clair *clair.Client
}

<<<<<<< HEAD
func (n clairNamespaces) get() ([]string, error) {
=======
func (n *clairNamespaces) get() ([]string, error) {
>>>>>>> 6f2ff672
	n.Lock()
	defer n.Unlock()
	if len(n.l) == 0 {
		m := make(map[string]struct{})
		if n.clair == nil {
			n.clair = clair.NewClient(config.ClairEndpoint(), nil)
		}
		list, err := n.clair.ListNamespaces()
		if err != nil {
			return n.l, err
		}
		for _, n := range list {
			ns := strings.Split(n, ":")[0]
			m[ns] = struct{}{}
		}
		for k := range m {
			n.l = append(n.l, k)
		}
	}
	return n.l, nil
}

var (
<<<<<<< HEAD
	namespaces clairNamespaces
=======
	namespaces = &clairNamespaces{}
>>>>>>> 6f2ff672
)

//GeneralInfo wraps common systeminfo for anonymous request
type GeneralInfo struct {
	WithNotary              bool                             `json:"with_notary"`
	WithClair               bool                             `json:"with_clair"`
	WithAdmiral             bool                             `json:"with_admiral"`
	AdmiralEndpoint         string                           `json:"admiral_endpoint"`
	AuthMode                string                           `json:"auth_mode"`
	RegistryURL             string                           `json:"registry_url"`
	ProjectCreationRestrict string                           `json:"project_creation_restriction"`
	SelfRegistration        bool                             `json:"self_registration"`
	HasCARoot               bool                             `json:"has_ca_root"`
	HarborVersion           string                           `json:"harbor_version"`
	ClairVulnStatus         *models.ClairVulnerabilityStatus `json:"clair_vulnerability_status,omitempty"`
}

// validate for validating user if an admin.
func (sia *SystemInfoAPI) validate() {
	if !sia.SecurityCtx.IsAuthenticated() {
		sia.HandleUnauthorized()
		sia.StopRun()
	}

	if !sia.SecurityCtx.IsSysAdmin() {
		sia.HandleForbidden(sia.SecurityCtx.GetUsername())
		sia.StopRun()
	}
}

// GetVolumeInfo gets specific volume storage info.
func (sia *SystemInfoAPI) GetVolumeInfo() {
	sia.validate()

	capacity, err := config.AdminserverClient.Capacity()
	if err != nil {
		log.Errorf("failed to get capacity: %v", err)
		sia.CustomAbort(http.StatusInternalServerError, http.StatusText(http.StatusInternalServerError))
	}
	systemInfo := SystemInfo{
		HarborStorage: Storage{
			Total: capacity.Total,
			Free:  capacity.Free,
		},
	}

	sia.Data["json"] = systemInfo
	sia.ServeJSON()
}

//GetCert gets default self-signed certificate.
func (sia *SystemInfoAPI) GetCert() {
	sia.validate()
	if _, err := os.Stat(defaultRootCert); err == nil {
		sia.Ctx.Output.Header("Content-Type", "application/octet-stream")
		sia.Ctx.Output.Header("Content-Disposition", "attachment; filename=ca.crt")
		http.ServeFile(sia.Ctx.ResponseWriter, sia.Ctx.Request, defaultRootCert)
	} else if os.IsNotExist(err) {
		log.Error("No certificate found.")
		sia.CustomAbort(http.StatusNotFound, "No certificate found.")
	} else {
		log.Errorf("Unexpected error: %v", err)
		sia.CustomAbort(http.StatusInternalServerError, http.StatusText(http.StatusInternalServerError))
	}
}

// GetGeneralInfo returns the general system info, which is to be called by anonymous user
func (sia *SystemInfoAPI) GetGeneralInfo() {
	cfg, err := config.GetSystemCfg()
	if err != nil {
		log.Errorf("Error occured getting config: %v", err)
		sia.CustomAbort(http.StatusInternalServerError, "Unexpected error")
	}
	var registryURL string
	if l := strings.Split(cfg[common.ExtEndpoint].(string), "://"); len(l) > 1 {
		registryURL = l[1]
	} else {
		registryURL = l[0]
	}
	_, caStatErr := os.Stat(defaultRootCert)
	harborVersion := sia.getVersion()
	info := GeneralInfo{
		AdmiralEndpoint:         cfg[common.AdmiralEndpoint].(string),
		WithAdmiral:             config.WithAdmiral(),
		WithNotary:              config.WithNotary(),
		WithClair:               config.WithClair(),
		AuthMode:                cfg[common.AUTHMode].(string),
		ProjectCreationRestrict: cfg[common.ProjectCreationRestriction].(string),
		SelfRegistration:        cfg[common.SelfRegistration].(bool),
		RegistryURL:             registryURL,
		HasCARoot:               caStatErr == nil,
		HarborVersion:           harborVersion,
	}
	if info.WithClair {
		info.ClairVulnStatus = getClairVulnStatus()
	}
	sia.Data["json"] = info
	sia.ServeJSON()
}

// getVersion gets harbor version.
func (sia *SystemInfoAPI) getVersion() string {
	version, err := ioutil.ReadFile(harborVersionFile)
	if err != nil {
		log.Errorf("Error occured getting harbor version: %v", err)
		return ""
	}
	return string(version[:])
}

func getClairVulnStatus() *models.ClairVulnerabilityStatus {
	res := &models.ClairVulnerabilityStatus{}
	last, err := clairdao.GetLastUpdate()
	if err != nil {
		log.Errorf("Failed to get last update from Clair DB, error: %v", err)
		res.OverallUTC = 0
	} else {
		res.OverallUTC = last
		log.Debugf("Clair vuln DB last update: %d", last)
	}
	details := []models.ClairNamespaceTimestamp{}
	if res.OverallUTC > 0 {
		l, err := dao.ListClairVulnTimestamps()
		if err != nil {
			log.Errorf("Failed to list Clair vulnerability timestamps, error:%v", err)
			return res
		}
		m := make(map[string]int64)
		for _, e := range l {
			ns := strings.Split(e.Namespace, ":")
			//only returns the latest time of one distro, i.e. unbuntu:14.04 and ubuntu:15.4 shares one timestamp
			el := e.LastUpdate.UTC().Unix()
			if ts, ok := m[ns[0]]; !ok || ts < el {
				m[ns[0]] = el
			}
		}
		list, err := namespaces.get()
		if err != nil {
			log.Errorf("Failed to get namespace list from Clair, error: %v", err)
		}
		//For namespaces not reported by notifier, the timestamp will be the overall db timestamp.
		for _, n := range list {
			if _, ok := m[n]; !ok {
				m[n] = res.OverallUTC
			}
		}
		for k, v := range m {
			e := models.ClairNamespaceTimestamp{
				Namespace: k,
				Timestamp: v,
			}
			details = append(details, e)
		}
	}
	res.Details = details
	return res
}<|MERGE_RESOLUTION|>--- conflicted
+++ resolved
@@ -51,20 +51,12 @@
 
 //namespaces stores all name spaces on Clair, it should be initialised only once.
 type clairNamespaces struct {
-<<<<<<< HEAD
-	*sync.RWMutex
-=======
 	sync.RWMutex
->>>>>>> 6f2ff672
 	l     []string
 	clair *clair.Client
 }
 
-<<<<<<< HEAD
-func (n clairNamespaces) get() ([]string, error) {
-=======
 func (n *clairNamespaces) get() ([]string, error) {
->>>>>>> 6f2ff672
 	n.Lock()
 	defer n.Unlock()
 	if len(n.l) == 0 {
@@ -88,11 +80,7 @@
 }
 
 var (
-<<<<<<< HEAD
-	namespaces clairNamespaces
-=======
 	namespaces = &clairNamespaces{}
->>>>>>> 6f2ff672
 )
 
 //GeneralInfo wraps common systeminfo for anonymous request
