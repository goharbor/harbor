// Copyright Project Harbor Authors
//
// Licensed under the Apache License, Version 2.0 (the "License");
// you may not use this file except in compliance with the License.
// You may obtain a copy of the License at
//
//    http://www.apache.org/licenses/LICENSE-2.0
//
// Unless required by applicable law or agreed to in writing, software
// distributed under the License is distributed on an "AS IS" BASIS,
// WITHOUT WARRANTIES OR CONDITIONS OF ANY KIND, either express or implied.
// See the License for the specific language governing permissions and
// limitations under the License.

package dao

import (
	"context"
	"fmt"
<<<<<<< HEAD
	"strings"
=======
	"github.com/goharbor/harbor/src/lib/errors"
	"github.com/goharbor/harbor/src/lib/log"
>>>>>>> dfe36004
	"time"

	orm2 "github.com/astaxie/beego/orm"
	"github.com/docker/distribution/manifest/schema2"
	"github.com/goharbor/harbor/src/lib/errors"
	"github.com/goharbor/harbor/src/lib/log"
	"github.com/goharbor/harbor/src/lib/orm"
	"github.com/goharbor/harbor/src/lib/q"
	"github.com/goharbor/harbor/src/pkg/blob/models"
)

// DAO the dao for Blob, ArtifactAndBlob and ProjectBlob
type DAO interface {
	// CreateArtifactAndBlob create ArtifactAndBlob and ignore conflict on artifact digest and blob digest
	CreateArtifactAndBlob(ctx context.Context, artifactDigest, blobDigest string) (int64, error)

	// GetArtifactAndBlob get ArtifactAndBlob by artifact digest and blob digest
	GetArtifactAndBlob(ctx context.Context, artifactDigest, blobDigest string) (*models.ArtifactAndBlob, error)

	// DeleteArtifactAndBlobByArtifact delete ArtifactAndBlob by artifact digest
	DeleteArtifactAndBlobByArtifact(ctx context.Context, artifactDigest string) error

	// GetAssociatedBlobDigestsForArtifact returns blob digests which associated with the artifact
	GetAssociatedBlobDigestsForArtifact(ctx context.Context, artifact string) ([]string, error)

	// CreateBlob create blob and ignore conflict on digest
	CreateBlob(ctx context.Context, blob *models.Blob) (int64, error)

	// GetBlobByDigest returns blob by digest
	GetBlobByDigest(ctx context.Context, digest string) (*models.Blob, error)

	// UpdateBlob update blob
	UpdateBlob(ctx context.Context, blob *models.Blob) error

	// UpdateBlob update blob status
	UpdateBlobStatus(ctx context.Context, blob *models.Blob) (int64, error)

	// ListBlobs list blobs by query
	ListBlobs(ctx context.Context, query *q.Query) ([]*models.Blob, error)

	// FindBlobsShouldUnassociatedWithProject filter the blobs which should not be associated with the project
	FindBlobsShouldUnassociatedWithProject(ctx context.Context, projectID int64, blobs []*models.Blob) ([]*models.Blob, error)

	// SumBlobsSizeByProject returns sum size of blobs by project, skip foreign blobs when `excludeForeignLayer` is true
	SumBlobsSizeByProject(ctx context.Context, projectID int64, excludeForeignLayer bool) (int64, error)

	// CreateProjectBlob create ProjectBlob and ignore conflict on project id and blob id
	CreateProjectBlob(ctx context.Context, projectID, blobID int64) (int64, error)

	// DeleteProjectBlob delete project blob
	DeleteProjectBlob(ctx context.Context, projectID int64, blobIDs ...int64) error

	// ExistProjectBlob returns true when ProjectBlob exist
	ExistProjectBlob(ctx context.Context, projectID int64, blobDigest string) (bool, error)

	// DeleteBlob delete blob
	DeleteBlob(ctx context.Context, id int64) (err error)

	// GetBlobsNotRefedByProjectBlob get the blobs that are not referenced by the table project_blob and also not in the reserve window(in hours)
	GetBlobsNotRefedByProjectBlob(ctx context.Context, timeWindowHours int64) ([]*models.Blob, error)
}

// New returns an instance of the default DAO
func New() DAO {
	return &dao{}
}

type dao struct{}

func (d *dao) CreateArtifactAndBlob(ctx context.Context, artifactDigest, blobDigest string) (int64, error) {
	o, err := orm.FromContext(ctx)
	if err != nil {
		return 0, err
	}

	md := &models.ArtifactAndBlob{
		DigestAF:     artifactDigest,
		DigestBlob:   blobDigest,
		CreationTime: time.Now(),
	}

	return o.InsertOrUpdate(md, "digest_af, digest_blob")
}

func (d *dao) GetArtifactAndBlob(ctx context.Context, artifactDigest, blobDigest string) (*models.ArtifactAndBlob, error) {
	o, err := orm.FromContext(ctx)
	if err != nil {
		return nil, err
	}

	md := &models.ArtifactAndBlob{
		DigestAF:   artifactDigest,
		DigestBlob: blobDigest,
	}

	if err := o.Read(md, "digest_af", "digest_blob"); err != nil {
		return nil, orm.WrapNotFoundError(err, "not found by artifact digest %s and blob digest %s", artifactDigest, blobDigest)
	}

	return md, nil
}

func (d *dao) DeleteArtifactAndBlobByArtifact(ctx context.Context, artifactDigest string) error {
	qs, err := orm.QuerySetter(ctx, &models.ArtifactAndBlob{}, q.New(q.KeyWords{"digest_af": artifactDigest}))
	if err != nil {
		return err
	}

	_, err = qs.Delete()
	return err
}

func (d *dao) GetAssociatedBlobDigestsForArtifact(ctx context.Context, artifact string) ([]string, error) {
	qs, err := orm.QuerySetter(ctx, &models.ArtifactAndBlob{}, q.New(q.KeyWords{"digest_af": artifact}))
	if err != nil {
		return nil, err
	}

	mds := []*models.ArtifactAndBlob{}
	if _, err = qs.All(&mds); err != nil {
		return nil, err
	}

	var blobDigests []string
	for _, md := range mds {
		blobDigests = append(blobDigests, md.DigestBlob)
	}

	return blobDigests, nil
}

func (d *dao) CreateBlob(ctx context.Context, blob *models.Blob) (int64, error) {
	o, err := orm.FromContext(ctx)
	if err != nil {
		return 0, err
	}

	blob.CreationTime = time.Now()
	// the default status is none
	blob.Status = models.StatusNone

	return o.InsertOrUpdate(blob, "digest")
}

func (d *dao) GetBlobByDigest(ctx context.Context, digest string) (*models.Blob, error) {
	o, err := orm.FromContext(ctx)
	if err != nil {
		return nil, err
	}

	blob := &models.Blob{Digest: digest}
	if err = o.Read(blob, "digest"); err != nil {
		return nil, orm.WrapNotFoundError(err, "blob %s not found", digest)
	}

	return blob, nil
}

func (d *dao) UpdateBlobStatus(ctx context.Context, blob *models.Blob) (int64, error) {
	o, err := orm.FromContext(ctx)
	if err != nil {
		return -1, err
	}

	var sql string
	var newVersion int64
	params := []interface{}{time.Now(), blob.Status, blob.ID, blob.Version}
	stats := models.StatusMap[blob.Status]
	for _, stat := range stats {
		params = append(params, stat)
	}
	if o.Driver().Type() == orm2.DRPostgres {
		if blob.Status == models.StatusNone {
			sql = `UPDATE blob SET version = version + 1, update_time = ?, status = ? where id = ? AND version >= ? AND status IN (%s) RETURNING version as new_version`
		} else {
			sql = `UPDATE blob SET version = version + 1, update_time = ?, status = ? where id = ? AND version = ? AND status IN (%s) RETURNING version as new_version`
		}
		if err := o.Raw(fmt.Sprintf(sql, orm.ParamPlaceholderForIn(len(models.StatusMap[blob.Status]))), params...).QueryRow(&newVersion); err != nil {
			if e := orm.AsNotFoundError(err, "no blob is updated"); e != nil {
				log.Warningf("no blob is updated according to query condition, id: %d, status_in, %v, err: %v", blob.ID, models.StatusMap[blob.Status], e)
				return 0, nil
			}
			return -1, err
		}
	}
	if o.Driver().Type() == orm2.DRMySQL {
		if blob.Status == models.StatusNone {
			sql = `UPDATE blob SET version = version + 1, update_time = ?, status = ? where id = ? AND version >= ? AND status IN (%s)`
		} else {
			sql = `UPDATE blob SET version = version + 1, update_time = ?, status = ? where id = ? AND version = ? AND status IN (%s)`
		}
		if _, err := o.Raw(fmt.Sprintf(sql, orm.ParamPlaceholderForIn(len(models.StatusMap[blob.Status]))), params...).Exec(); err != nil {
			if e := orm.AsNotFoundError(err, "no blob is updated"); e != nil {
				log.Warningf("no blob is updated according to query condition, id: %d, status_in, %v, err: %v", blob.ID, models.StatusMap[blob.Status], e)
				return 0, nil
			}
			return -1, err
		}

		selectVersionSql := "SELECT version FROM blob WHERE id = ?"
		if err := o.Raw(selectVersionSql, blob.ID).QueryRow(&newVersion); err != nil {
			return 0, nil
		}
	}

	blob.Version = newVersion
	return 1, nil
}

// UpdateBlob cannot handle the status change and version increase, for handling blob status change, please call
// for the UpdateBlobStatus.
func (d *dao) UpdateBlob(ctx context.Context, blob *models.Blob) error {
	o, err := orm.FromContext(ctx)
	if err != nil {
		return err
	}
	blob.UpdateTime = time.Now()
	_, err = o.Update(blob, "size", "content_type", "update_time")
	return err
}

func (d *dao) ListBlobs(ctx context.Context, query *q.Query) ([]*models.Blob, error) {
	qs, err := orm.QuerySetter(ctx, &models.Blob{}, query)
	if err != nil {
		return nil, err
	}

	blobs := []*models.Blob{}
	if _, err = qs.All(&blobs); err != nil {
		return nil, err
	}
	return blobs, nil
}

func (d *dao) FindBlobsShouldUnassociatedWithProject(ctx context.Context, projectID int64, blobs []*models.Blob) ([]*models.Blob, error) {
	if len(blobs) == 0 {
		return nil, nil
	}

	o, err := orm.FromContext(ctx)
	if err != nil {
		return nil, err
	}

	sql := `SELECT b.digest_blob FROM artifact a, artifact_blob b WHERE a.digest = b.digest_af AND a.project_id = ? AND b.digest_blob IN (%s)`
	params := []interface{}{projectID}
	for _, blob := range blobs {
		params = append(params, blob.Digest)
	}

	var digests []string
	_, err = o.Raw(fmt.Sprintf(sql, orm.ParamPlaceholderForIn(len(blobs))), params...).QueryRows(&digests)
	if err != nil {
		return nil, err
	}

	shouldAssociated := map[string]bool{}
	for _, digest := range digests {
		shouldAssociated[digest] = true
	}

	var results []*models.Blob
	for _, blob := range blobs {
		if !shouldAssociated[blob.Digest] {
			results = append(results, blob)
		}
	}

	return results, nil
}

func (d *dao) SumBlobsSizeByProject(ctx context.Context, projectID int64, excludeForeignLayer bool) (int64, error) {
	o, err := orm.FromContext(ctx)
	if err != nil {
		return 0, err
	}

	params := []interface{}{projectID}
	sql := `SELECT SUM(size) FROM blob JOIN project_blob ON blob.id = project_blob.blob_id AND project_id = ?`
	if excludeForeignLayer {
		foreignLayerTypes := []interface{}{
			schema2.MediaTypeForeignLayer,
		}

		sql = fmt.Sprintf(`%s AND content_type NOT IN (%s)`, sql, orm.ParamPlaceholderForIn(len(foreignLayerTypes)))
		params = append(params, foreignLayerTypes...)
	}

	var totalSize int64
	if err := o.Raw(sql, params...).QueryRow(&totalSize); err != nil {
		return 0, err
	}

	return totalSize, nil
}

func (d *dao) CreateProjectBlob(ctx context.Context, projectID, blobID int64) (int64, error) {
	o, err := orm.FromContext(ctx)
	if err != nil {
		return 0, err
	}

	md := &models.ProjectBlob{
		ProjectID:    projectID,
		BlobID:       blobID,
		CreationTime: time.Now(),
	}

	// ignore conflict error on (blob_id, project_id)
	return o.InsertOrUpdate(md, "blob_id, project_id")
}

func (d *dao) ExistProjectBlob(ctx context.Context, projectID int64, blobDigest string) (bool, error) {
	o, err := orm.FromContext(ctx)
	if err != nil {
		return false, err
	}

	sql := `SELECT COUNT(*) FROM project_blob JOIN blob ON project_blob.blob_id = blob.id AND project_id = ? AND digest = ?`

	var count int64
	if err := o.Raw(sql, projectID, blobDigest).QueryRow(&count); err != nil {
		return false, err
	}

	return count > 0, nil
}

func (d *dao) DeleteProjectBlob(ctx context.Context, projectID int64, blobIDs ...int64) error {
	if len(blobIDs) == 0 {
		return nil
	}
	ol := &q.OrList{}
	for _, blobID := range blobIDs {
		ol.Values = append(ol.Values, blobID)
	}
	kw := q.KeyWords{"blob_id": ol, "project_id": projectID}
	qs, err := orm.QuerySetter(ctx, &models.ProjectBlob{}, q.New(kw))
	if err != nil {
		return err
	}

	_, err = qs.Delete()
	return err
}

func (d *dao) DeleteBlob(ctx context.Context, id int64) error {
	ormer, err := orm.FromContext(ctx)
	if err != nil {
		return err
	}
	n, err := ormer.Delete(&models.Blob{
		ID: id,
	})
	if err != nil {
		return err
	}
	if n == 0 {
		return errors.NotFoundError(nil).WithMessage("blob %d not found", id)
	}
	return nil
}

func (d *dao) GetBlobsNotRefedByProjectBlob(ctx context.Context, timeWindowHours int64) ([]*models.Blob, error) {
	var noneRefed []*models.Blob
	ormer, err := orm.FromContext(ctx)
	if err != nil {
		return noneRefed, err
	}

	sql := fmt.Sprintf(`SELECT b.id, b.digest, b.content_type, b.status, b.version, b.size FROM blob AS b LEFT JOIN project_blob pb ON b.id = pb.blob_id WHERE pb.id IS NULL AND b.update_time <= now() - interval '%d hours';`, timeWindowHours)
	_, err = ormer.Raw(sql).QueryRows(&noneRefed)
	if err != nil {
		return noneRefed, err
	}

	return noneRefed, nil
}<|MERGE_RESOLUTION|>--- conflicted
+++ resolved
@@ -17,12 +17,7 @@
 import (
 	"context"
 	"fmt"
-<<<<<<< HEAD
 	"strings"
-=======
-	"github.com/goharbor/harbor/src/lib/errors"
-	"github.com/goharbor/harbor/src/lib/log"
->>>>>>> dfe36004
 	"time"
 
 	orm2 "github.com/astaxie/beego/orm"
