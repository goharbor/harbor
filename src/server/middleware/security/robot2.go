--- conflicted
+++ resolved
@@ -62,19 +62,6 @@
 	for _, p := range robot.Permissions {
 		for _, a := range p.Access {
 			var resource string
-<<<<<<< HEAD
-			if a.Resource == rbac.ResourceProject && p.Kind == "project" {
-				resource = p.Scope
-			} else {
-				resource = fmt.Sprintf("%s/%s", p.Scope, a.Resource)
-			}
-
-			accesses = append(accesses, &types.Policy{
-				Action:   a.Action,
-				Effect:   a.Effect,
-				Resource: types.Resource(resource),
-			})
-=======
                         if a.Resource == rbac.ResourceProject && p.Kind == "project" {
                                 resource = p.Scope
                         } else {
@@ -86,7 +73,6 @@
                                 Effect:   a.Effect,
                                 Resource: types.Resource(resource),
                         })
->>>>>>> e239f023
 		}
 	}
 
