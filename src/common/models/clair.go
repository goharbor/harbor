--- conflicted
+++ resolved
@@ -107,10 +107,7 @@
 	Index     int    `json:"Index"`
 	LayerName string `json:"LayerName"`
 }
-<<<<<<< HEAD
 
-=======
->>>>>>> fc27b54f
 //ClairVulnerabilityStatus reflects the readiness and freshness of vulnerability data in Clair,
 //which will be returned in response of systeminfo API.
 type ClairVulnerabilityStatus struct {
