--- conflicted
+++ resolved
@@ -112,23 +112,13 @@
 //ClairVulnerabilityStatus reflects the readiness and freshness of vulnerability data in Clair,
 //which will be returned in response of systeminfo API.
 type ClairVulnerabilityStatus struct {
-<<<<<<< HEAD
-	Overall *time.Time                `json:"overall_last_update,omitempty"`
-	Details []ClairNamespaceTimestamp `json:"details,omitempty"`
-=======
 	OverallUTC int64                     `json:"overall_last_update,omitempty"`
 	Details    []ClairNamespaceTimestamp `json:"details,omitempty"`
->>>>>>> 0ce74dd3
 }
 
 //ClairNamespaceTimestamp is a record to store the clairname space and the timestamp,
 //in practice different namespace in Clair maybe merged into one, e.g. ubuntu:14.04 and ubuntu:16.4 maybe merged into ubuntu and put into response.
 type ClairNamespaceTimestamp struct {
-<<<<<<< HEAD
-	Namespace string    `json:"namespace"`
-	Timestamp time.Time `json:"last_update"`
-=======
 	Namespace string `json:"namespace"`
 	Timestamp int64  `json:"last_update"`
->>>>>>> 0ce74dd3
 }