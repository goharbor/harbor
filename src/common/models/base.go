--- conflicted
+++ resolved
@@ -37,10 +37,8 @@
 		new(JobLog),
 		new(Robot),
 		new(OIDCUser),
-<<<<<<< HEAD
 		new(NotificationPolicy),
-		new(NotificationJob))
-=======
+		new(NotificationJob),
 		new(Blob),
 		new(Artifact),
 		new(ArtifactAndBlob),
@@ -48,5 +46,4 @@
 		new(Quota),
 		new(QuotaUsage),
 	)
->>>>>>> 75707ade
 }