// Copyright Project Harbor Authors
//
// Licensed under the Apache License, Version 2.0 (the "License");
// you may not use this file except in compliance with the License.
// You may obtain a copy of the License at
//
//    http://www.apache.org/licenses/LICENSE-2.0
//
// Unless required by applicable law or agreed to in writing, software
// distributed under the License is distributed on an "AS IS" BASIS,
// WITHOUT WARRANTIES OR CONDITIONS OF ANY KIND, either express or implied.
// See the License for the specific language governing permissions and
// limitations under the License.

package metadata

import "github.com/goharbor/harbor/src/common"

// Item - Configure item include default value, type, env name
type Item struct {
	// The Scope of this configuration item: eg: SystemScope, UserScope
	Scope string `json:"scope,omitempty"`
	// email, ldapbasic, ldapgroup, uaa settings, used to retieve configure items by group
	Group string `json:"group,omitempty"`
	// environment key to retrieves this value when initialize, for example: POSTGRESQL_HOST, only used for system settings, for user settings no EnvKey
	EnvKey string `json:"environment_key,omitempty"`
	// The default string value for this key
	DefaultValue string `json:"default_value,omitempty"`
	// The key for current configure settings in database or rest api
	Name string `json:"name,omitempty"`
	// It can be &IntType{}, &StringType{}, &BoolType{}, &PasswordType{}, &MapType{} etc, any type interface implementation
	ItemType Type
	// TODO: Clarify the usage of this attribute
	Editable bool `json:"editable,omitempty"`
}

// Constant for configure item
const (
	// Scope
	UserScope   = "user"
	SystemScope = "system"
	// Group
	LdapBasicGroup = "ldapbasic"
	LdapGroupGroup = "ldapgroup"
	EmailGroup     = "email"
	UAAGroup       = "uaa"
	HTTPAuthGroup  = "http_auth"
	OIDCGroup      = "oidc"
	DatabaseGroup  = "database"
	QuotaGroup     = "quota"
	// Put all config items do not belong a existing group into basic
	BasicGroup = "basic"
	ClairGroup = "clair"
)

var (
	// ConfigList - All configure items used in harbor
	// Steps to onboard a new setting
	// 1. Add configure item in metadatalist.go
	// 2. Get/Set config settings by CfgManager
	// 3. CfgManager.Load()/CfgManager.Save() to load/save from configure storage.
	ConfigList = []Item{

		{Name: common.AdminInitialPassword, Scope: SystemScope, Group: BasicGroup, EnvKey: "HARBOR_ADMIN_PASSWORD", DefaultValue: "", ItemType: &PasswordType{}, Editable: true},
		{Name: common.AdmiralEndpoint, Scope: SystemScope, Group: BasicGroup, EnvKey: "ADMIRAL_URL", DefaultValue: "", ItemType: &StringType{}, Editable: false},
		{Name: common.AUTHMode, Scope: UserScope, Group: BasicGroup, EnvKey: "AUTH_MODE", DefaultValue: "db_auth", ItemType: &AuthModeType{}, Editable: false},
		{Name: common.ChartRepoURL, Scope: SystemScope, Group: BasicGroup, EnvKey: "CHART_REPOSITORY_URL", DefaultValue: "http://chartmuseum:9999", ItemType: &StringType{}, Editable: false},

		{Name: common.ClairDB, Scope: SystemScope, Group: ClairGroup, EnvKey: "CLAIR_DB", DefaultValue: "postgres", ItemType: &StringType{}, Editable: false},
		{Name: common.ClairDBHost, Scope: SystemScope, Group: ClairGroup, EnvKey: "CLAIR_DB_HOST", DefaultValue: "postgresql", ItemType: &StringType{}, Editable: false},
		{Name: common.ClairDBPassword, Scope: SystemScope, Group: ClairGroup, EnvKey: "CLAIR_DB_PASSWORD", DefaultValue: "root123", ItemType: &PasswordType{}, Editable: false},
		{Name: common.ClairDBPort, Scope: SystemScope, Group: ClairGroup, EnvKey: "CLAIR_DB_PORT", DefaultValue: "5432", ItemType: &PortType{}, Editable: false},
		{Name: common.ClairDBSSLMode, Scope: SystemScope, Group: ClairGroup, EnvKey: "CLAIR_DB_SSLMODE", DefaultValue: "disable", ItemType: &StringType{}, Editable: false},
		{Name: common.ClairDBUsername, Scope: SystemScope, Group: ClairGroup, EnvKey: "CLAIR_DB_USERNAME", DefaultValue: "postgres", ItemType: &StringType{}, Editable: false},
		{Name: common.ClairURL, Scope: SystemScope, Group: ClairGroup, EnvKey: "CLAIR_URL", DefaultValue: "http://clair:6060", ItemType: &StringType{}, Editable: false},

		{Name: common.CoreURL, Scope: SystemScope, Group: BasicGroup, EnvKey: "CORE_URL", DefaultValue: "http://core:8080", ItemType: &StringType{}, Editable: false},
		{Name: common.CoreLocalURL, Scope: SystemScope, Group: BasicGroup, EnvKey: "CORE_LOCAL_URL", DefaultValue: "http://127.0.0.1:8080", ItemType: &StringType{}, Editable: false},
		{Name: common.DatabaseType, Scope: SystemScope, Group: BasicGroup, EnvKey: "DATABASE_TYPE", DefaultValue: "postgresql", ItemType: &StringType{}, Editable: false},

		{Name: common.EmailFrom, Scope: UserScope, Group: EmailGroup, EnvKey: "EMAIL_FROM", DefaultValue: "admin <sample_admin@mydomain.com>", ItemType: &StringType{}, Editable: false},
		{Name: common.EmailHost, Scope: UserScope, Group: EmailGroup, EnvKey: "EMAIL_HOST", DefaultValue: "smtp.mydomain.com", ItemType: &StringType{}, Editable: false},
		{Name: common.EmailIdentity, Scope: UserScope, Group: EmailGroup, EnvKey: "EMAIL_IDENTITY", DefaultValue: "", ItemType: &StringType{}, Editable: false},
		{Name: common.EmailInsecure, Scope: UserScope, Group: EmailGroup, EnvKey: "EMAIL_INSECURE", DefaultValue: "false", ItemType: &BoolType{}, Editable: false},
		{Name: common.EmailPassword, Scope: UserScope, Group: EmailGroup, EnvKey: "EMAIL_PWD", DefaultValue: "", ItemType: &PasswordType{}, Editable: false},
		{Name: common.EmailPort, Scope: UserScope, Group: EmailGroup, EnvKey: "EMAIL_PORT", DefaultValue: "25", ItemType: &PortType{}, Editable: false},
		{Name: common.EmailSSL, Scope: UserScope, Group: EmailGroup, EnvKey: "EMAIL_SSL", DefaultValue: "false", ItemType: &BoolType{}, Editable: false},
		{Name: common.EmailUsername, Scope: UserScope, Group: EmailGroup, EnvKey: "EMAIL_USR", DefaultValue: "sample_admin@mydomain.com", ItemType: &StringType{}, Editable: false},

		{Name: common.ExtEndpoint, Scope: SystemScope, Group: BasicGroup, EnvKey: "EXT_ENDPOINT", DefaultValue: "https://host01.com", ItemType: &StringType{}, Editable: false},
		{Name: common.JobServiceURL, Scope: SystemScope, Group: BasicGroup, EnvKey: "JOBSERVICE_URL", DefaultValue: "http://jobservice:8080", ItemType: &StringType{}, Editable: false},

		{Name: common.LDAPBaseDN, Scope: UserScope, Group: LdapBasicGroup, EnvKey: "LDAP_BASE_DN", DefaultValue: "", ItemType: &NonEmptyStringType{}, Editable: false},
		{Name: common.LDAPFilter, Scope: UserScope, Group: LdapBasicGroup, EnvKey: "LDAP_FILTER", DefaultValue: "", ItemType: &StringType{}, Editable: false},
		{Name: common.LDAPGroupBaseDN, Scope: UserScope, Group: LdapGroupGroup, EnvKey: "LDAP_GROUP_BASE_DN", DefaultValue: "", ItemType: &StringType{}, Editable: false},
		{Name: common.LDAPGroupAdminDn, Scope: UserScope, Group: LdapGroupGroup, EnvKey: "LDAP_GROUP_ADMIN_DN", DefaultValue: "", ItemType: &StringType{}, Editable: false},
		{Name: common.LDAPGroupAttributeName, Scope: UserScope, Group: LdapGroupGroup, EnvKey: "LDAP_GROUP_GID", DefaultValue: "", ItemType: &StringType{}, Editable: false},
		{Name: common.LDAPGroupSearchFilter, Scope: UserScope, Group: LdapGroupGroup, EnvKey: "LDAP_GROUP_FILTER", DefaultValue: "", ItemType: &StringType{}, Editable: false},
		{Name: common.LDAPGroupSearchScope, Scope: UserScope, Group: LdapGroupGroup, EnvKey: "LDAP_GROUP_SCOPE", DefaultValue: "2", ItemType: &LdapScopeType{}, Editable: false},
		{Name: common.LDAPScope, Scope: UserScope, Group: LdapBasicGroup, EnvKey: "LDAP_SCOPE", DefaultValue: "2", ItemType: &LdapScopeType{}, Editable: false},
		{Name: common.LDAPSearchDN, Scope: UserScope, Group: LdapBasicGroup, EnvKey: "LDAP_SEARCH_DN", DefaultValue: "", ItemType: &StringType{}, Editable: false},
		{Name: common.LDAPSearchPwd, Scope: UserScope, Group: LdapBasicGroup, EnvKey: "LDAP_SEARCH_PWD", DefaultValue: "", ItemType: &PasswordType{}, Editable: false},
		{Name: common.LDAPTimeout, Scope: UserScope, Group: LdapBasicGroup, EnvKey: "LDAP_TIMEOUT", DefaultValue: "5", ItemType: &IntType{}, Editable: false},
		{Name: common.LDAPUID, Scope: UserScope, Group: LdapBasicGroup, EnvKey: "LDAP_UID", DefaultValue: "cn", ItemType: &NonEmptyStringType{}, Editable: false},
		{Name: common.LDAPURL, Scope: UserScope, Group: LdapBasicGroup, EnvKey: "LDAP_URL", DefaultValue: "", ItemType: &NonEmptyStringType{}, Editable: false},
		{Name: common.LDAPVerifyCert, Scope: UserScope, Group: LdapBasicGroup, EnvKey: "LDAP_VERIFY_CERT", DefaultValue: "true", ItemType: &BoolType{}, Editable: false},
		{Name: common.LDAPGroupMembershipAttribute, Scope: UserScope, Group: LdapBasicGroup, EnvKey: "LDAP_GROUP_MEMBERSHIP_ATTRIBUTE", DefaultValue: "memberof", ItemType: &StringType{}, Editable: true},

		{Name: common.MaxJobWorkers, Scope: SystemScope, Group: BasicGroup, EnvKey: "MAX_JOB_WORKERS", DefaultValue: "10", ItemType: &IntType{}, Editable: false},
		{Name: common.NotaryURL, Scope: SystemScope, Group: BasicGroup, EnvKey: "NOTARY_URL", DefaultValue: "http://notary-server:4443", ItemType: &StringType{}, Editable: false},
		{Name: common.ScanAllPolicy, Scope: UserScope, Group: BasicGroup, EnvKey: "", DefaultValue: "", ItemType: &MapType{}, Editable: false},

		{Name: common.PostGreSQLDatabase, Scope: SystemScope, Group: DatabaseGroup, EnvKey: "POSTGRESQL_DATABASE", DefaultValue: "registry", ItemType: &StringType{}, Editable: false},
		{Name: common.PostGreSQLHOST, Scope: SystemScope, Group: DatabaseGroup, EnvKey: "POSTGRESQL_HOST", DefaultValue: "postgresql", ItemType: &StringType{}, Editable: false},
		{Name: common.PostGreSQLPassword, Scope: SystemScope, Group: DatabaseGroup, EnvKey: "POSTGRESQL_PASSWORD", DefaultValue: "root123", ItemType: &PasswordType{}, Editable: false},
		{Name: common.PostGreSQLPort, Scope: SystemScope, Group: DatabaseGroup, EnvKey: "POSTGRESQL_PORT", DefaultValue: "5432", ItemType: &PortType{}, Editable: false},
		{Name: common.PostGreSQLSSLMode, Scope: SystemScope, Group: DatabaseGroup, EnvKey: "POSTGRESQL_SSLMODE", DefaultValue: "disable", ItemType: &StringType{}, Editable: false},
		{Name: common.PostGreSQLUsername, Scope: SystemScope, Group: DatabaseGroup, EnvKey: "POSTGRESQL_USERNAME", DefaultValue: "postgres", ItemType: &StringType{}, Editable: false},

		{Name: common.ProjectCreationRestriction, Scope: UserScope, Group: BasicGroup, EnvKey: "PROJECT_CREATION_RESTRICTION", DefaultValue: common.ProCrtRestrEveryone, ItemType: &ProjectCreationRestrictionType{}, Editable: false},
		{Name: common.ReadOnly, Scope: UserScope, Group: BasicGroup, EnvKey: "READ_ONLY", DefaultValue: "false", ItemType: &BoolType{}, Editable: false},

		{Name: common.RegistryStorageProviderName, Scope: SystemScope, Group: BasicGroup, EnvKey: "REGISTRY_STORAGE_PROVIDER_NAME", DefaultValue: "filesystem", ItemType: &StringType{}, Editable: false},
		{Name: common.RegistryURL, Scope: SystemScope, Group: BasicGroup, EnvKey: "REGISTRY_URL", DefaultValue: "http://registry:5000", ItemType: &StringType{}, Editable: false},
		{Name: common.RegistryControllerURL, Scope: SystemScope, Group: BasicGroup, EnvKey: "REGISTRY_CONTROLLER_URL", DefaultValue: "http://registryctl:8080", ItemType: &StringType{}, Editable: false},
		{Name: common.SelfRegistration, Scope: UserScope, Group: BasicGroup, EnvKey: "SELF_REGISTRATION", DefaultValue: "true", ItemType: &BoolType{}, Editable: false},
		{Name: common.TokenExpiration, Scope: UserScope, Group: BasicGroup, EnvKey: "TOKEN_EXPIRATION", DefaultValue: "30", ItemType: &IntType{}, Editable: false},
		{Name: common.TokenServiceURL, Scope: SystemScope, Group: BasicGroup, EnvKey: "TOKEN_SERVICE_URL", DefaultValue: "http://core:8080/service/token", ItemType: &StringType{}, Editable: false},

		{Name: common.UAAClientID, Scope: UserScope, Group: UAAGroup, EnvKey: "UAA_CLIENTID", DefaultValue: "", ItemType: &StringType{}, Editable: false},
		{Name: common.UAAClientSecret, Scope: UserScope, Group: UAAGroup, EnvKey: "UAA_CLIENTSECRET", DefaultValue: "", ItemType: &StringType{}, Editable: false},
		{Name: common.UAAEndpoint, Scope: UserScope, Group: UAAGroup, EnvKey: "UAA_ENDPOINT", DefaultValue: "", ItemType: &StringType{}, Editable: false},
		{Name: common.UAAVerifyCert, Scope: UserScope, Group: UAAGroup, EnvKey: "UAA_VERIFY_CERT", DefaultValue: "false", ItemType: &BoolType{}, Editable: false},

		{Name: common.HTTPAuthProxyEndpoint, Scope: UserScope, Group: HTTPAuthGroup, ItemType: &StringType{}},
		{Name: common.HTTPAuthProxyTokenReviewEndpoint, Scope: UserScope, Group: HTTPAuthGroup, ItemType: &StringType{}},
		{Name: common.HTTPAuthProxyVerifyCert, Scope: UserScope, Group: HTTPAuthGroup, DefaultValue: "true", ItemType: &BoolType{}},
		{Name: common.HTTPAuthProxySkipSearch, Scope: UserScope, Group: HTTPAuthGroup, DefaultValue: "false", ItemType: &BoolType{}},

		{Name: common.OIDCName, Scope: UserScope, Group: OIDCGroup, ItemType: &StringType{}},
		{Name: common.OIDCEndpoint, Scope: UserScope, Group: OIDCGroup, ItemType: &StringType{}},
		{Name: common.OIDCCLientID, Scope: UserScope, Group: OIDCGroup, ItemType: &StringType{}},
		{Name: common.OIDCClientSecret, Scope: UserScope, Group: OIDCGroup, ItemType: &PasswordType{}},
		{Name: common.OIDCScope, Scope: UserScope, Group: OIDCGroup, ItemType: &StringType{}},
		{Name: common.OIDCVerifyCert, Scope: UserScope, Group: OIDCGroup, DefaultValue: "true", ItemType: &BoolType{}},

		{Name: common.WithChartMuseum, Scope: SystemScope, Group: BasicGroup, EnvKey: "WITH_CHARTMUSEUM", DefaultValue: "false", ItemType: &BoolType{}, Editable: true},
		{Name: common.WithClair, Scope: SystemScope, Group: BasicGroup, EnvKey: "WITH_CLAIR", DefaultValue: "false", ItemType: &BoolType{}, Editable: true},
		{Name: common.WithNotary, Scope: SystemScope, Group: BasicGroup, EnvKey: "WITH_NOTARY", DefaultValue: "false", ItemType: &BoolType{}, Editable: true},
		// the unit of expiration is minute, 43200 minutes = 30 days
		{Name: common.RobotTokenDuration, Scope: UserScope, Group: BasicGroup, EnvKey: "ROBOT_TOKEN_DURATION", DefaultValue: "43200", ItemType: &IntType{}, Editable: true},
<<<<<<< HEAD
		{Name: common.NotificationEnable, Scope: UserScope, Group: BasicGroup, EnvKey: "NOTIFICATION_ENABLE", DefaultValue: "true", ItemType: &BoolType{}, Editable: true},
=======

		{Name: common.CountPerProject, Scope: UserScope, Group: QuotaGroup, EnvKey: "COUNT_PER_PROJECT", DefaultValue: "-1", ItemType: &QuotaType{}, Editable: true},
		{Name: common.StoragePerProject, Scope: UserScope, Group: QuotaGroup, EnvKey: "STORAGE_PER_PROJECT", DefaultValue: "-1", ItemType: &QuotaType{}, Editable: true},
>>>>>>> 75707ade
	}
)<|MERGE_RESOLUTION|>--- conflicted
+++ resolved
@@ -149,12 +149,9 @@
 		{Name: common.WithNotary, Scope: SystemScope, Group: BasicGroup, EnvKey: "WITH_NOTARY", DefaultValue: "false", ItemType: &BoolType{}, Editable: true},
 		// the unit of expiration is minute, 43200 minutes = 30 days
 		{Name: common.RobotTokenDuration, Scope: UserScope, Group: BasicGroup, EnvKey: "ROBOT_TOKEN_DURATION", DefaultValue: "43200", ItemType: &IntType{}, Editable: true},
-<<<<<<< HEAD
 		{Name: common.NotificationEnable, Scope: UserScope, Group: BasicGroup, EnvKey: "NOTIFICATION_ENABLE", DefaultValue: "true", ItemType: &BoolType{}, Editable: true},
-=======
 
 		{Name: common.CountPerProject, Scope: UserScope, Group: QuotaGroup, EnvKey: "COUNT_PER_PROJECT", DefaultValue: "-1", ItemType: &QuotaType{}, Editable: true},
 		{Name: common.StoragePerProject, Scope: UserScope, Group: QuotaGroup, EnvKey: "STORAGE_PER_PROJECT", DefaultValue: "-1", ItemType: &QuotaType{}, Editable: true},
->>>>>>> 75707ade
 	}
 )