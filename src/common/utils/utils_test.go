--- conflicted
+++ resolved
@@ -242,8 +242,6 @@
 	assert.Nil(t, err)
 	assert.Equal(t, int64(0), id)
 	assert.Equal(t, "project", name)
-<<<<<<< HEAD
-=======
 }
 
 type testingStruct struct {
@@ -264,5 +262,4 @@
 			t.Fail()
 		}
 	}
->>>>>>> ba22ee50
 }