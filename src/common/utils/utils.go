--- conflicted
+++ resolved
@@ -128,8 +128,6 @@
 	return &t, nil
 }
 
-<<<<<<< HEAD
-=======
 //ConvertMapToStruct is used to fill the specified struct with map.
 func ConvertMapToStruct(object interface{}, valuesInMap map[string]interface{}) error {
 	if object == nil {
@@ -172,7 +170,6 @@
 	return nil
 }
 
->>>>>>> 0ce74dd3
 // ParseProjectIDOrName parses value to ID(int64) or name(string)
 func ParseProjectIDOrName(value interface{}) (int64, string, error) {
 	if value == nil {
