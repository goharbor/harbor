--- conflicted
+++ resolved
@@ -16,10 +16,7 @@
 
 import (
 	"crypto/rand"
-<<<<<<< HEAD
-=======
 	"encoding/json"
->>>>>>> aa681eb0
 	"errors"
 	"fmt"
 	"net"
@@ -133,47 +130,6 @@
 }
 
 //ConvertMapToStruct is used to fill the specified struct with map.
-<<<<<<< HEAD
-func ConvertMapToStruct(object interface{}, valuesInMap map[string]interface{}) error {
-	if object == nil {
-		return fmt.Errorf("nil struct is not supported")
-	}
-
-	if reflect.TypeOf(object).Kind() != reflect.Ptr {
-		return fmt.Errorf("object should be referred by pointer")
-	}
-
-	for k, v := range valuesInMap {
-		if err := setField(object, k, v); err != nil {
-			return err
-		}
-	}
-
-	return nil
-}
-
-func setField(object interface{}, field string, value interface{}) error {
-	structValue := reflect.ValueOf(object).Elem()
-
-	structFieldValue := structValue.FieldByName(field)
-	if !structFieldValue.IsValid() {
-		return fmt.Errorf("No such field: %s in obj", field)
-	}
-
-	if !structFieldValue.CanSet() {
-		return fmt.Errorf("Cannot set value for field %s", field)
-	}
-
-	structFieldType := structFieldValue.Type()
-	val := reflect.ValueOf(value)
-	if structFieldType != val.Type() {
-		return errors.New("Provided value type didn't match object field type")
-	}
-
-	structFieldValue.Set(val)
-
-	return nil
-=======
 func ConvertMapToStruct(object interface{}, values interface{}) error {
 	if object == nil {
 		return errors.New("nil struct is not supported")
@@ -189,7 +145,6 @@
 	}
 
 	return json.Unmarshal(bytes, object)
->>>>>>> aa681eb0
 }
 
 // ParseProjectIDOrName parses value to ID(int64) or name(string)
