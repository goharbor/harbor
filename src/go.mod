module github.com/goharbor/harbor/src

go 1.23.2

require (
	github.com/FZambia/sentinel v1.1.0
	github.com/Masterminds/semver v1.5.0
	github.com/aliyun/alibaba-cloud-sdk-go v1.63.80
	github.com/asaskevich/govalidator v0.0.0-20230301143203-a9d515a09cc2
	github.com/aws/aws-sdk-go v1.55.5
	github.com/beego/beego/v2 v2.3.4
	github.com/beego/i18n v0.0.0-20140604031826-e87155e8f0c0
	github.com/bmatcuk/doublestar v1.3.4
	github.com/casbin/casbin v1.9.1
	github.com/cenkalti/backoff/v4 v4.3.0
	github.com/cloudevents/sdk-go/v2 v2.15.2
	github.com/coreos/go-oidc/v3 v3.11.0
	github.com/dghubble/sling v1.4.2
	github.com/docker/distribution v2.8.3+incompatible
	github.com/docker/libtrust v0.0.0-20160708172513-aabc10ec26b7
	github.com/go-asn1-ber/asn1-ber v1.5.7
	github.com/go-ldap/ldap/v3 v3.4.6
	github.com/go-openapi/errors v0.22.0
	github.com/go-openapi/loads v0.22.0 // indirect
	github.com/go-openapi/runtime v0.28.0
	github.com/go-openapi/spec v0.21.0 // indirect
	github.com/go-openapi/strfmt v0.23.0
	github.com/go-openapi/swag v0.23.0
	github.com/go-openapi/validate v0.24.0 // indirect
	github.com/go-redis/redis/v8 v8.11.4
	github.com/gocarina/gocsv v0.0.0-20210516172204-ca9e8a8ddea8
	github.com/gocraft/work v0.5.1
	github.com/golang-jwt/jwt/v5 v5.2.1
	github.com/golang-migrate/migrate/v4 v4.18.1
	github.com/gomodule/redigo v2.0.0+incompatible
	github.com/google/go-containerregistry v0.20.2
	github.com/google/uuid v1.6.0
	github.com/gorilla/csrf v1.7.2
	github.com/gorilla/handlers v1.5.2
	github.com/gorilla/mux v1.8.1
	github.com/graph-gophers/dataloader v5.0.0+incompatible
	github.com/jackc/pgconn v1.14.3
	github.com/jackc/pgx/v4 v4.18.3
	github.com/jpillora/backoff v1.0.0
	github.com/ncw/swift v1.0.49 // indirect
	github.com/nfnt/resize v0.0.0-20180221191011-83c6a9932646
	github.com/olekukonko/tablewriter v0.0.5
	github.com/opencontainers/go-digest v1.0.0
	github.com/opencontainers/image-spec v1.1.0
	github.com/pkg/errors v0.9.1
	github.com/prometheus/client_golang v1.20.5
	github.com/robfig/cron/v3 v3.0.1
	github.com/spf13/viper v1.19.0
	github.com/stretchr/testify v1.9.0
	github.com/tencentcloud/tencentcloud-sdk-go v3.0.233+incompatible
	github.com/vmihailenco/msgpack/v5 v5.4.1
	github.com/volcengine/volcengine-go-sdk v1.0.177
	go.opentelemetry.io/contrib/instrumentation/github.com/gorilla/mux/otelmux v0.57.0
	go.opentelemetry.io/contrib/instrumentation/net/http/otelhttp v0.55.0
	go.opentelemetry.io/otel v1.32.0
	go.opentelemetry.io/otel/exporters/jaeger v1.0.0
	go.opentelemetry.io/otel/exporters/otlp/otlptrace/otlptracehttp v1.31.0
	go.opentelemetry.io/otel/sdk v1.31.0
	go.opentelemetry.io/otel/trace v1.32.0
	go.uber.org/ratelimit v0.3.1
	golang.org/x/crypto v0.31.0
<<<<<<< HEAD
	golang.org/x/net v0.30.0
	golang.org/x/oauth2 v0.25.0
=======
	golang.org/x/net v0.33.0
	golang.org/x/oauth2 v0.23.0
>>>>>>> 2140a283
	golang.org/x/sync v0.10.0
	golang.org/x/text v0.21.0
	golang.org/x/time v0.7.0
	gopkg.in/h2non/gock.v1 v1.1.2
	gopkg.in/yaml.v2 v2.4.0
	helm.sh/helm/v3 v3.16.2
	k8s.io/api v0.31.2
	k8s.io/apimachinery v0.32.0
	k8s.io/client-go v0.31.1
	sigs.k8s.io/yaml v1.4.0
)

require github.com/prometheus/client_model v0.6.1

require (
	cloud.google.com/go/compute/metadata v0.5.0 // indirect
	github.com/Azure/azure-sdk-for-go v37.2.0+incompatible // indirect
	github.com/Azure/go-autorest v14.2.0+incompatible // indirect
	github.com/Azure/go-autorest/autorest v0.11.27 // indirect
	github.com/Azure/go-autorest/autorest/adal v0.9.20 // indirect
	github.com/Azure/go-autorest/autorest/date v0.3.0 // indirect
	github.com/Azure/go-autorest/autorest/to v0.3.0 // indirect
	github.com/Azure/go-autorest/logger v0.2.1 // indirect
	github.com/Azure/go-autorest/tracing v0.6.0 // indirect
	github.com/Azure/go-ntlmssp v0.0.0-20221128193559-754e69321358 // indirect
	github.com/Knetic/govaluate v3.0.1-0.20171022003610-9aa49832a739+incompatible // indirect
	github.com/Masterminds/semver/v3 v3.3.0 // indirect
	github.com/Unknwon/goconfig v0.0.0-20160216183935-5f601ca6ef4d // indirect
	github.com/benbjohnson/clock v1.3.0 // indirect
	github.com/beorn7/perks v1.0.1 // indirect
	github.com/cespare/xxhash/v2 v2.3.0 // indirect
	github.com/containerd/stargz-snapshotter/estargz v0.14.3 // indirect
	github.com/davecgh/go-spew v1.1.2-0.20180830191138-d8f796af33cc // indirect
	github.com/denverdino/aliyungo v0.0.0-20191227032621-df38c6fa730c // indirect
	github.com/dgryski/go-rendezvous v0.0.0-20200823014737-9f7001d12a5f // indirect
	github.com/dnaeon/go-vcr v1.2.0 // indirect
	github.com/docker/cli v27.1.1+incompatible // indirect
	github.com/docker/docker-credential-helpers v0.7.0 // indirect
	github.com/docker/go-metrics v0.0.1 // indirect
	github.com/felixge/httpsnoop v1.0.4 // indirect
	github.com/fsnotify/fsnotify v1.7.0 // indirect
	github.com/fxamacker/cbor/v2 v2.7.0 // indirect
	github.com/go-jose/go-jose/v4 v4.0.2 // indirect
	github.com/go-logr/logr v1.4.2 // indirect
	github.com/go-logr/stdr v1.2.2 // indirect
	github.com/go-openapi/analysis v0.23.0 // indirect
	github.com/go-openapi/jsonpointer v0.21.0 // indirect
	github.com/go-openapi/jsonreference v0.21.0 // indirect
	github.com/gogo/protobuf v1.3.2 // indirect
	github.com/golang-jwt/jwt/v4 v4.5.1 // indirect
	github.com/google/go-querystring v1.1.0 // indirect
	github.com/google/gofuzz v1.2.0 // indirect
	github.com/gorilla/securecookie v1.1.2 // indirect
	github.com/grpc-ecosystem/grpc-gateway/v2 v2.22.0 // indirect
	github.com/h2non/parth v0.0.0-20190131123155-b4df798d6542 // indirect
	github.com/hashicorp/errwrap v1.1.0 // indirect
	github.com/hashicorp/go-multierror v1.1.1 // indirect
	github.com/hashicorp/golang-lru v0.5.4 // indirect
	github.com/hashicorp/hcl v1.0.0 // indirect
	github.com/jackc/chunkreader/v2 v2.0.1 // indirect
	github.com/jackc/pgerrcode v0.0.0-20220416144525-469b46aa5efa // indirect
	github.com/jackc/pgio v1.0.0 // indirect
	github.com/jackc/pgpassfile v1.0.0 // indirect
	github.com/jackc/pgproto3/v2 v2.3.3 // indirect
	github.com/jackc/pgservicefile v0.0.0-20221227161230-091c0ba34f0a // indirect
	github.com/jackc/pgtype v1.14.0 // indirect
	github.com/jmespath/go-jmespath v0.4.0 // indirect
	github.com/josharian/intern v1.0.0 // indirect
	github.com/json-iterator/go v1.1.12 // indirect
	github.com/klauspost/compress v1.17.9 // indirect
	github.com/lib/pq v1.10.9 // indirect
	github.com/magiconair/properties v1.8.7 // indirect
	github.com/mailru/easyjson v0.7.7 // indirect
	github.com/mattn/go-runewidth v0.0.9 // indirect
	github.com/mitchellh/go-homedir v1.1.0 // indirect
	github.com/mitchellh/mapstructure v1.5.0 // indirect
	github.com/modern-go/concurrent v0.0.0-20180306012644-bacd9c7ef1dd // indirect
	github.com/modern-go/reflect2 v1.0.2 // indirect
	github.com/munnerz/goautoneg v0.0.0-20191010083416-a7dc8b61c822 // indirect
	github.com/oklog/ulid v1.3.1 // indirect
	github.com/opentracing/opentracing-go v1.2.1-0.20220228012449-10b1cf09e00b // indirect
	github.com/pelletier/go-toml/v2 v2.2.2 // indirect
	github.com/pmezard/go-difflib v1.0.1-0.20181226105442-5d4384ee4fb2 // indirect
	github.com/prometheus/common v0.55.0 // indirect
	github.com/prometheus/procfs v0.15.1 // indirect
	github.com/robfig/cron v1.0.0 // indirect
	github.com/sagikazarmark/locafero v0.4.0 // indirect
	github.com/sagikazarmark/slog-shim v0.1.0 // indirect
	github.com/satori/go.uuid v1.2.0 // indirect
	github.com/shiena/ansicolor v0.0.0-20200904210342-c7312218db18 // indirect
	github.com/sirupsen/logrus v1.9.3 // indirect
	github.com/smartystreets/goconvey v1.8.1 // indirect
	github.com/sourcegraph/conc v0.3.0 // indirect
	github.com/spf13/afero v1.11.0 // indirect
	github.com/spf13/cast v1.7.0 // indirect
	github.com/spf13/pflag v1.0.5 // indirect
	github.com/stretchr/objx v0.5.2 // indirect
	github.com/subosito/gotenv v1.6.0 // indirect
	github.com/valyala/bytebufferpool v1.0.0 // indirect
	github.com/vbatts/tar-split v0.11.3 // indirect
	github.com/vmihailenco/tagparser/v2 v2.0.0 // indirect
	github.com/volcengine/volc-sdk-golang v1.0.23 // indirect
	github.com/x448/float16 v0.8.4 // indirect
	go.mongodb.org/mongo-driver v1.14.0 // indirect
	go.opentelemetry.io/otel/exporters/otlp/otlptrace v1.31.0 // indirect
	go.opentelemetry.io/otel/metric v1.32.0 // indirect
	go.opentelemetry.io/proto/otlp v1.3.1 // indirect
	go.uber.org/atomic v1.9.0 // indirect
	go.uber.org/multierr v1.9.0 // indirect
	go.uber.org/zap v1.21.0 // indirect
	golang.org/x/exp v0.0.0-20230905200255-921286631fa9 // indirect
	golang.org/x/sys v0.28.0 // indirect
	golang.org/x/term v0.27.0 // indirect
	google.golang.org/api v0.171.0 // indirect
	google.golang.org/cloud v0.0.0-20151119220103-975617b05ea8 // indirect
	google.golang.org/genproto/googleapis/api v0.0.0-20241007155032-5fefd90f89a9 // indirect
	google.golang.org/genproto/googleapis/rpc v0.0.0-20241007155032-5fefd90f89a9 // indirect
	google.golang.org/grpc v1.67.1 // indirect
	google.golang.org/protobuf v1.35.1 // indirect
	gopkg.in/inf.v0 v0.9.1 // indirect
	gopkg.in/ini.v1 v1.67.0 // indirect
	gopkg.in/yaml.v3 v3.0.1 // indirect
	k8s.io/klog/v2 v2.130.1 // indirect
	k8s.io/utils v0.0.0-20241104100929-3ea5e8cea738 // indirect
	sigs.k8s.io/json v0.0.0-20241010143419-9aa6b5e7a4b3 // indirect
	sigs.k8s.io/structured-merge-diff/v4 v4.4.2 // indirect
)

replace (
	github.com/Azure/go-autorest => github.com/Azure/go-autorest v14.2.0+incompatible
	github.com/docker/distribution => github.com/distribution/distribution v2.8.2+incompatible
	github.com/gocraft/work => github.com/goharbor/work v0.5.1-patch
	github.com/goharbor/harbor => ../
	github.com/gomodule/redigo => github.com/gomodule/redigo v1.8.8
	google.golang.org/api => google.golang.org/api v0.0.0-20160322025152-9bf6e6e569ff
)<|MERGE_RESOLUTION|>--- conflicted
+++ resolved
@@ -64,13 +64,8 @@
 	go.opentelemetry.io/otel/trace v1.32.0
 	go.uber.org/ratelimit v0.3.1
 	golang.org/x/crypto v0.31.0
-<<<<<<< HEAD
-	golang.org/x/net v0.30.0
 	golang.org/x/oauth2 v0.25.0
-=======
 	golang.org/x/net v0.33.0
-	golang.org/x/oauth2 v0.23.0
->>>>>>> 2140a283
 	golang.org/x/sync v0.10.0
 	golang.org/x/text v0.21.0
 	golang.org/x/time v0.7.0
