--- conflicted
+++ resolved
@@ -63,13 +63,8 @@
 	go.opentelemetry.io/otel/sdk v1.21.0
 	go.opentelemetry.io/otel/trace v1.23.1
 	go.uber.org/ratelimit v0.2.0
-<<<<<<< HEAD
-	golang.org/x/crypto v0.20.0
-	golang.org/x/net v0.21.0
-=======
 	golang.org/x/crypto v0.21.0
 	golang.org/x/net v0.22.0
->>>>>>> ebb80500
 	golang.org/x/oauth2 v0.13.0
 	golang.org/x/sync v0.6.0
 	golang.org/x/text v0.14.0
