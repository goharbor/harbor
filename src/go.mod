module github.com/goharbor/harbor/src

go 1.22.2

require (
	github.com/FZambia/sentinel v1.1.0
	github.com/Masterminds/semver v1.5.0
	github.com/aliyun/alibaba-cloud-sdk-go v0.0.0-20190726115642-cd293c93fd97
	github.com/asaskevich/govalidator v0.0.0-20230301143203-a9d515a09cc2
	github.com/aws/aws-sdk-go v1.50.24
	github.com/beego/beego/v2 v2.0.6
	github.com/beego/i18n v0.0.0-20140604031826-e87155e8f0c0
	github.com/bmatcuk/doublestar v1.3.4
	github.com/casbin/casbin v1.9.1
	github.com/cenkalti/backoff/v4 v4.3.0
	github.com/cloudevents/sdk-go/v2 v2.15.2
	github.com/coreos/go-oidc/v3 v3.10.0
	github.com/dghubble/sling v1.1.0
	github.com/docker/distribution v2.8.2+incompatible
	github.com/docker/libtrust v0.0.0-20160708172513-aabc10ec26b7
	github.com/go-asn1-ber/asn1-ber v1.5.5
	github.com/go-ldap/ldap/v3 v3.4.6
	github.com/go-openapi/errors v0.21.0
	github.com/go-openapi/loads v0.21.2 // indirect
	github.com/go-openapi/runtime v0.26.2
	github.com/go-openapi/spec v0.20.11 // indirect
	github.com/go-openapi/strfmt v0.22.0
	github.com/go-openapi/swag v0.22.7
	github.com/go-openapi/validate v0.22.3 // indirect
	github.com/go-redis/redis/v8 v8.11.4
	github.com/gocarina/gocsv v0.0.0-20210516172204-ca9e8a8ddea8
	github.com/gocraft/work v0.5.1
	github.com/golang-jwt/jwt/v5 v5.2.0
	github.com/golang-migrate/migrate/v4 v4.17.1
	github.com/gomodule/redigo v2.0.0+incompatible
	github.com/google/go-containerregistry v0.19.0
	github.com/google/uuid v1.6.0
	github.com/gorilla/csrf v1.6.2
	github.com/gorilla/handlers v1.5.2
	github.com/gorilla/mux v1.8.1
	github.com/graph-gophers/dataloader v5.0.0+incompatible
	github.com/jackc/pgconn v1.14.3
	github.com/jackc/pgx/v4 v4.18.3
	github.com/jpillora/backoff v1.0.0
	github.com/ncw/swift v1.0.49 // indirect
	github.com/nfnt/resize v0.0.0-20180221191011-83c6a9932646
	github.com/olekukonko/tablewriter v0.0.5
	github.com/opencontainers/go-digest v1.0.0
	github.com/opencontainers/image-spec v1.1.0
	github.com/pkg/errors v0.9.1
	github.com/prometheus/client_golang v1.17.0
	github.com/robfig/cron/v3 v3.0.1
	github.com/spf13/viper v1.8.1
	github.com/stretchr/testify v1.9.0
	github.com/tencentcloud/tencentcloud-sdk-go v3.0.233+incompatible
	github.com/vmihailenco/msgpack/v5 v5.4.1
	github.com/volcengine/volcengine-go-sdk v1.0.97
	go.opentelemetry.io/contrib/instrumentation/github.com/gorilla/mux/otelmux v0.46.1
	go.opentelemetry.io/contrib/instrumentation/net/http/otelhttp v0.47.0
	go.opentelemetry.io/otel v1.26.0
	go.opentelemetry.io/otel/exporters/jaeger v1.0.0
	go.opentelemetry.io/otel/exporters/otlp/otlptrace/otlptracehttp v1.26.0
	go.opentelemetry.io/otel/sdk v1.26.0
	go.opentelemetry.io/otel/trace v1.26.0
	go.uber.org/ratelimit v0.3.1
	golang.org/x/crypto v0.22.0
	golang.org/x/net v0.24.0
	golang.org/x/oauth2 v0.19.0
	golang.org/x/sync v0.6.0
	golang.org/x/text v0.14.0
	golang.org/x/time v0.5.0
	gopkg.in/h2non/gock.v1 v1.1.2
	gopkg.in/yaml.v2 v2.4.0
<<<<<<< HEAD
	helm.sh/helm/v3 v3.14.4
	k8s.io/api v0.29.3
	k8s.io/apimachinery v0.29.3
=======
	helm.sh/helm/v3 v3.14.2
	k8s.io/api v0.30.0
	k8s.io/apimachinery v0.30.0
>>>>>>> 132c3892
	k8s.io/client-go v0.29.0
	sigs.k8s.io/yaml v1.4.0
)

require (
	cloud.google.com/go/compute v1.24.0 // indirect
	cloud.google.com/go/compute/metadata v0.2.3 // indirect
	github.com/Azure/azure-sdk-for-go v37.2.0+incompatible // indirect
	github.com/Azure/go-autorest v14.2.0+incompatible // indirect
	github.com/Azure/go-autorest/autorest v0.11.27 // indirect
	github.com/Azure/go-autorest/autorest/adal v0.9.20 // indirect
	github.com/Azure/go-autorest/autorest/date v0.3.0 // indirect
	github.com/Azure/go-autorest/autorest/to v0.3.0 // indirect
	github.com/Azure/go-autorest/logger v0.2.1 // indirect
	github.com/Azure/go-autorest/tracing v0.6.0 // indirect
	github.com/Azure/go-ntlmssp v0.0.0-20221128193559-754e69321358 // indirect
	github.com/Knetic/govaluate v3.0.1-0.20171022003610-9aa49832a739+incompatible // indirect
	github.com/Masterminds/semver/v3 v3.2.1 // indirect
	github.com/Unknwon/goconfig v0.0.0-20160216183935-5f601ca6ef4d // indirect
	github.com/benbjohnson/clock v1.3.0 // indirect
	github.com/beorn7/perks v1.0.1 // indirect
	github.com/cespare/xxhash/v2 v2.2.0 // indirect
	github.com/containerd/stargz-snapshotter/estargz v0.14.3 // indirect
	github.com/davecgh/go-spew v1.1.1 // indirect
	github.com/denverdino/aliyungo v0.0.0-20191227032621-df38c6fa730c // indirect
	github.com/dgryski/go-rendezvous v0.0.0-20200823014737-9f7001d12a5f // indirect
	github.com/dnaeon/go-vcr v1.2.0 // indirect
	github.com/docker/cli v24.0.6+incompatible // indirect
	github.com/docker/docker v24.0.9+incompatible // indirect
	github.com/docker/docker-credential-helpers v0.7.0 // indirect
	github.com/docker/go-metrics v0.0.1 // indirect
	github.com/felixge/httpsnoop v1.0.4 // indirect
	github.com/fsnotify/fsnotify v1.4.9 // indirect
	github.com/go-jose/go-jose/v4 v4.0.1 // indirect
	github.com/go-logr/logr v1.4.1 // indirect
	github.com/go-logr/stdr v1.2.2 // indirect
	github.com/go-openapi/analysis v0.21.4 // indirect
	github.com/go-openapi/jsonpointer v0.20.0 // indirect
	github.com/go-openapi/jsonreference v0.20.2 // indirect
	github.com/gogo/protobuf v1.3.2 // indirect
	github.com/golang-jwt/jwt/v4 v4.4.2 // indirect
	github.com/golang/protobuf v1.5.4 // indirect
	github.com/google/go-querystring v1.1.0 // indirect
	github.com/google/gofuzz v1.2.0 // indirect
	github.com/gorilla/securecookie v1.1.1 // indirect
	github.com/grpc-ecosystem/grpc-gateway/v2 v2.19.1 // indirect
	github.com/h2non/parth v0.0.0-20190131123155-b4df798d6542 // indirect
	github.com/hashicorp/errwrap v1.1.0 // indirect
	github.com/hashicorp/go-multierror v1.1.1 // indirect
	github.com/hashicorp/golang-lru v0.5.4 // indirect
	github.com/hashicorp/hcl v1.0.0 // indirect
	github.com/jackc/chunkreader/v2 v2.0.1 // indirect
	github.com/jackc/pgerrcode v0.0.0-20220416144525-469b46aa5efa // indirect
	github.com/jackc/pgio v1.0.0 // indirect
	github.com/jackc/pgpassfile v1.0.0 // indirect
	github.com/jackc/pgproto3/v2 v2.3.3 // indirect
	github.com/jackc/pgservicefile v0.0.0-20221227161230-091c0ba34f0a // indirect
	github.com/jackc/pgtype v1.14.0 // indirect
	github.com/jmespath/go-jmespath v0.4.0 // indirect
	github.com/josharian/intern v1.0.0 // indirect
	github.com/json-iterator/go v1.1.12 // indirect
	github.com/klauspost/compress v1.16.5 // indirect
	github.com/lib/pq v1.10.9 // indirect
	github.com/magiconair/properties v1.8.5 // indirect
	github.com/mailru/easyjson v0.7.7 // indirect
	github.com/mattn/go-runewidth v0.0.9 // indirect
	github.com/matttproud/golang_protobuf_extensions v1.0.4 // indirect
	github.com/mitchellh/go-homedir v1.1.0 // indirect
	github.com/mitchellh/mapstructure v1.5.0 // indirect
	github.com/modern-go/concurrent v0.0.0-20180306012644-bacd9c7ef1dd // indirect
	github.com/modern-go/reflect2 v1.0.2 // indirect
	github.com/oklog/ulid v1.3.1 // indirect
	github.com/opentracing/opentracing-go v1.2.0 // indirect
	github.com/pelletier/go-toml v1.9.3 // indirect
	github.com/pmezard/go-difflib v1.0.0 // indirect
	github.com/prometheus/client_model v0.4.1-0.20230718164431-9a2bf3000d16 // indirect
	github.com/prometheus/common v0.44.0 // indirect
	github.com/prometheus/procfs v0.11.1 // indirect
	github.com/robfig/cron v1.0.0 // indirect
	github.com/satori/go.uuid v1.2.0 // indirect
	github.com/shiena/ansicolor v0.0.0-20200904210342-c7312218db18 // indirect
	github.com/sirupsen/logrus v1.9.3 // indirect
	github.com/spf13/afero v1.6.0 // indirect
	github.com/spf13/cast v1.5.0 // indirect
	github.com/spf13/jwalterweatherman v1.1.0 // indirect
	github.com/spf13/pflag v1.0.5 // indirect
	github.com/stretchr/objx v0.5.2 // indirect
	github.com/subosito/gotenv v1.2.0 // indirect
	github.com/vbatts/tar-split v0.11.3 // indirect
	github.com/vmihailenco/tagparser/v2 v2.0.0 // indirect
	github.com/volcengine/volc-sdk-golang v1.0.23 // indirect
	go.mongodb.org/mongo-driver v1.13.1 // indirect
	go.opentelemetry.io/otel/exporters/otlp/otlptrace v1.26.0 // indirect
	go.opentelemetry.io/otel/metric v1.26.0 // indirect
	go.opentelemetry.io/proto/otlp v1.2.0 // indirect
	go.uber.org/atomic v1.7.0 // indirect
	go.uber.org/multierr v1.6.0 // indirect
	go.uber.org/zap v1.19.0 // indirect
	golang.org/x/sys v0.19.0 // indirect
	golang.org/x/term v0.19.0 // indirect
	google.golang.org/api v0.162.0 // indirect
	google.golang.org/cloud v0.0.0-20151119220103-975617b05ea8 // indirect
	google.golang.org/genproto/googleapis/api v0.0.0-20240227224415-6ceb2ff114de // indirect
	google.golang.org/genproto/googleapis/rpc v0.0.0-20240401170217-c3f982113cda // indirect
	google.golang.org/grpc v1.63.2 // indirect
	google.golang.org/protobuf v1.33.0 // indirect
	gopkg.in/inf.v0 v0.9.1 // indirect
	gopkg.in/ini.v1 v1.62.0 // indirect
	gopkg.in/yaml.v3 v3.0.1 // indirect
	k8s.io/klog/v2 v2.120.1 // indirect
	k8s.io/utils v0.0.0-20230726121419-3b25d923346b // indirect
	sigs.k8s.io/json v0.0.0-20221116044647-bc3834ca7abd // indirect
	sigs.k8s.io/structured-merge-diff/v4 v4.4.1 // indirect
)

replace (
	github.com/Azure/go-autorest => github.com/Azure/go-autorest v14.2.0+incompatible
	github.com/docker/distribution => github.com/distribution/distribution v2.8.2+incompatible
	github.com/goharbor/harbor => ../
	github.com/gomodule/redigo => github.com/gomodule/redigo v1.8.8
	google.golang.org/api => google.golang.org/api v0.0.0-20160322025152-9bf6e6e569ff
)<|MERGE_RESOLUTION|>--- conflicted
+++ resolved
@@ -71,15 +71,9 @@
 	golang.org/x/time v0.5.0
 	gopkg.in/h2non/gock.v1 v1.1.2
 	gopkg.in/yaml.v2 v2.4.0
-<<<<<<< HEAD
 	helm.sh/helm/v3 v3.14.4
-	k8s.io/api v0.29.3
-	k8s.io/apimachinery v0.29.3
-=======
-	helm.sh/helm/v3 v3.14.2
 	k8s.io/api v0.30.0
 	k8s.io/apimachinery v0.30.0
->>>>>>> 132c3892
 	k8s.io/client-go v0.29.0
 	sigs.k8s.io/yaml v1.4.0
 )
