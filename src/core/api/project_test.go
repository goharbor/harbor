// Copyright 2018 Project Harbor Authors
//
// Licensed under the Apache License, Version 2.0 (the "License");
// you may not use this file except in compliance with the License.
// You may obtain a copy of the License at
//
//    http://www.apache.org/licenses/LICENSE-2.0
//
// Unless required by applicable law or agreed to in writing, software
// distributed under the License is distributed on an "AS IS" BASIS,
// WITHOUT WARRANTIES OR CONDITIONS OF ANY KIND, either express or implied.
// See the License for the specific language governing permissions and
// limitations under the License.
package api

import (
	"fmt"
	"net/http"
	"strconv"
	"testing"
	"time"

	"github.com/goharbor/harbor/src/common/dao"
	"github.com/goharbor/harbor/src/common/models"
	"github.com/goharbor/harbor/src/testing/apitests/apilib"
	"github.com/stretchr/testify/assert"
	"github.com/stretchr/testify/require"
)

var addProject *apilib.ProjectReq
var addPID int

func addProjectByName(apiTest *testapi, projectName string) (int32, error) {
	req := apilib.ProjectReq{ProjectName: projectName}
	code, err := apiTest.ProjectsPost(*admin, req)
	if err != nil {
		return 0, err
	}
	if code != http.StatusCreated {
		return 0, fmt.Errorf("created failed")
	}

	code, projects, err := apiTest.ProjectsGet(&apilib.ProjectQuery{Name: projectName}, *admin)
	if err != nil {
		return 0, err
	}
	if code != http.StatusOK {
		return 0, fmt.Errorf("get failed")
	}

	if len(projects) == 0 {
		return 0, fmt.Errorf("oops")
	}

	return projects[0].ProjectId, nil
}

func deleteProjectByIDs(apiTest *testapi, projectIDs ...int32) error {
	for _, projectID := range projectIDs {
		_, err := apiTest.ProjectsDelete(*admin, fmt.Sprintf("%d", projectID))
		if err != nil {
			return err
		}
	}

	return nil
}

func InitAddPro() {
	addProject = &apilib.ProjectReq{ProjectName: "add_project", Metadata: map[string]string{models.ProMetaPublic: "true"}}
}

func TestAddProject(t *testing.T) {

	fmt.Println("\nTesting Add Project(ProjectsPost) API")
	assert := assert.New(t)

	apiTest := newHarborAPI()

	// prepare for test
	InitAddPro()

	// case 1: admin not login, expect project creation fail.
	result, err := apiTest.ProjectsPost(*unknownUsr, *addProject)
	if err != nil {
		t.Error("Error while creating project", err.Error())
		t.Log(err)
	} else {
		assert.Equal(int(401), result, "Case 1: Project creation status should be 401")
		// t.Log(result)
	}

	// case 2: admin successful login, expect project creation success.
	fmt.Println("Case 2: admin successful login, expect project creation success.")

	result, err = apiTest.ProjectsPost(*admin, *addProject)
	if err != nil {
		t.Error("Error while creating project", err.Error())
		t.Log(err)
	} else {
		assert.Equal(int(201), result, "Case 2: Project creation status should be 201")
		// t.Log(result)
	}

	// case 3: duplicate project name, create project fail
	fmt.Println("Case 3: duplicate project name, create project fail")

	result, err = apiTest.ProjectsPost(*admin, *addProject)
	if err != nil {
		t.Error("Error while creating project", err.Error())
		t.Log(err)
	} else {
		assert.Equal(int(409), result, "Case 3: Project creation status should be 409")
		// t.Log(result)
	}

	// case 4: response code = 400 : Project name is illegal in length
	fmt.Println("Case 4: Response Code = 400 : Project name is illegal in length")
	result, err = apiTest.ProjectsPost(*admin, apilib.ProjectReq{ProjectName: "t", Metadata: map[string]string{models.ProMetaPublic: "true"}})
	if err != nil {
		t.Error("Error while creating project", err.Error())
		t.Log(err)
	} else {
		assert.Equal(int(400), result, "Case 4: Response Code = 400 : Project name is illegal in length")
	}

	// case 5: response code = 201 : expect project creation with quota success.
	fmt.Println("case 5 : response code = 201 : expect project creation with quota success ")

	var countLimit, storageLimit int64
	countLimit, storageLimit = 100, 10
	result, err = apiTest.ProjectsPost(*admin, apilib.ProjectReq{ProjectName: "with_quota", CountLimit: &countLimit, StorageLimit: &storageLimit})
	if err != nil {
		t.Error("Error while creat project", err.Error())
		t.Log(err)
	} else {
		assert.Equal(int(201), result, "case 5 : response code = 201 : expect project creation with quota success ")
	}

	// case 6: response code = 400 : bad quota value, create project fail
	fmt.Println("case 6: response code = 400 : bad quota value, create project fail")

	countLimit, storageLimit = 100, -2
	result, err = apiTest.ProjectsPost(*admin, apilib.ProjectReq{ProjectName: "with_quota", CountLimit: &countLimit, StorageLimit: &storageLimit})
	if err != nil {
		t.Error("Error while creat project", err.Error())
		t.Log(err)
	} else {
		assert.Equal(int(400), result, "case 6: response code = 400 : bad quota value, create project fail")
	}

	fmt.Printf("\n")

}

func TestListProjects(t *testing.T) {
	fmt.Println("\nTest for Project GET API by project name")
	assert := assert.New(t)

	apiTest := newHarborAPI()
	var result []apilib.Project

	cMockServer, oldCtrl, err := mockChartController()
	if err != nil {
		t.Fatal(err)
	}
	defer func() {
		cMockServer.Close()
		chartController = oldCtrl
	}()

	// ----------------------------case 1 : Response Code=200----------------------------//
<<<<<<< HEAD
	fmt.Println("Case 1: Response Code = 200")
=======
	fmt.Println("case 1: response code:200")
>>>>>>> 67077297
	httpStatusCode, result, err := apiTest.ProjectsGet(
		&apilib.ProjectQuery{
			Name:   addProject.ProjectName,
			Owner:  admin.Name,
			Public: true,
		})
	assert.Nil(err)
	assert.Equal(int(200), httpStatusCode, "httpStatusCode should be 200")
	assert.Equal(addProject.ProjectName, result[0].ProjectName, "Project name is wrong")
	assert.Equal("true", result[0].Metadata[models.ProMetaPublic], "Public is wrong")

	// find add projectID
	addPID = int(result[0].ProjectId)

	// -------------------case 3 :  check admin project role------------------------//
	httpStatusCode, result, err = apiTest.ProjectsGet(
		&apilib.ProjectQuery{
			Name:   addProject.ProjectName,
			Owner:  admin.Name,
			Public: true,
		}, *admin)
	if err != nil {
		t.Error("Error while search project by proName and isPublic", err.Error())
		t.Log(err)
	} else {
		assert.Equal(int(200), httpStatusCode, "httpStatusCode should be 200")
		assert.Equal(addProject.ProjectName, result[0].ProjectName, "Project name is wrong")
		assert.Equal("true", result[0].Metadata[models.ProMetaPublic], "Public is wrong")
		assert.Equal(int32(1), result[0].CurrentUserRoleId, "User project role is wrong")
	}

	// -------------------case 4 : add project member and check his role ------------------------//
	CommonAddUser()
	member := &models.MemberReq{
		Role: 2,
		MemberUser: models.User{
			Username: TestUserName,
		},
	}
	projectID := strconv.Itoa(addPID)
	httpStatusCode, err = apiTest.AddProjectMember(*admin, projectID, member)
	if err != nil {
		t.Error("Error while adding project role member", err.Error())
		t.Log(err)
	} else {
		assert.Equal(int(201), httpStatusCode, "httpStatusCode should be 201")
	}
	httpStatusCode, result, err = apiTest.ProjectsGet(
		&apilib.ProjectQuery{
			Name: addProject.ProjectName,
		}, *testUser)
	if err != nil {
		t.Error("Error while search project by proName and isPublic", err.Error())
		t.Log(err)
	} else {
		assert.Equal(int(200), httpStatusCode, "httpStatusCode should be 200")
		assert.Equal(addProject.ProjectName, result[0].ProjectName, "Project name is wrong")
		assert.Equal("true", result[0].Metadata[models.ProMetaPublic], "Public is wrong")
		assert.Equal(int32(2), result[0].CurrentUserRoleId, "User project role is wrong")
	}
	id := strconv.Itoa(CommonGetUserID())
	httpStatusCode, err = apiTest.DeleteProjectMember(*admin, projectID, id)
	if err != nil {
		t.Error("Error while adding project role member", err.Error())
		t.Log(err)
	} else {
		assert.Equal(int(200), httpStatusCode, "httpStatusCode should be 200")
	}
	CommonDelUser()
}

// Get project by proID
func TestProGetByID(t *testing.T) {
	fmt.Println("\nTest for Project GET API by project id")
	assert := assert.New(t)

	apiTest := newHarborAPI()
	var result apilib.Project
	projectID := strconv.Itoa(addPID)

	cMockServer, oldCtrl, err := mockChartController()
	if err != nil {
		t.Fatal(err)
	}
	defer func() {
		cMockServer.Close()
		chartController = oldCtrl
	}()

	// ----------------------------case 1 : Response Code=200----------------------------//
<<<<<<< HEAD
	fmt.Println("Case 1: Response Code = 200")
=======
	fmt.Println("case 1: response code:200")
>>>>>>> 67077297
	httpStatusCode, result, err := apiTest.ProjectsGetByPID(projectID)
	if err != nil {
		t.Error("Error while search project by proID", err.Error())
		t.Log(err)
	} else {
		assert.Equal(int(200), httpStatusCode, "httpStatusCode should be 200")
		assert.Equal(addProject.ProjectName, result.ProjectName, "ProjectName is wrong")
		assert.Equal("true", result.Metadata[models.ProMetaPublic], "Public is wrong")
	}
	fmt.Printf("\n")
}
func TestDeleteProject(t *testing.T) {

	fmt.Println("\nTesting Delete Project(ProjectsPost) API")
	assert := assert.New(t)

	apiTest := newHarborAPI()

	projectID := strconv.Itoa(addPID)

	// --------------------------case 1: Response Code=401,User need to log in first.-----------------------//
	fmt.Println("Case 1: Response Code = 401 : User need to log in first.")
	httpStatusCode, err := apiTest.ProjectsDelete(*unknownUsr, projectID)
	if err != nil {
		t.Error("Error while delete project", err.Error())
		t.Log(err)
	} else {
		assert.Equal(int(401), httpStatusCode, "Case 1: Project deletion status should be 401")
	}

	// --------------------------case 2: Response Code=200---------------------------------//
<<<<<<< HEAD
	fmt.Println("Case 2: Response Code = 200")
=======
	fmt.Println("case2: response code:200")
>>>>>>> 67077297
	httpStatusCode, err = apiTest.ProjectsDelete(*admin, projectID)
	if err != nil {
		t.Error("Error while delete project", err.Error())
		t.Log(err)
	} else {
		assert.Equal(int(200), httpStatusCode, "Case 2: Project deletion status should be 200")
	}

	// --------------------------case 3: Response Code=404,Project does not exist---------------------------------//
	fmt.Println("Case 3: Response Code = 404 : Project does not exist")
	projectID = "11"
	httpStatusCode, err = apiTest.ProjectsDelete(*admin, projectID)
	if err != nil {
		t.Error("Error while delete project", err.Error())
		t.Log(err)
	} else {
		assert.Equal(int(404), httpStatusCode, "Case 3: Project deletion status should be 404")
	}

	// --------------------------case 4: Response Code=400,Invalid project id.---------------------------------//
	fmt.Println("Case 4: Response Code = 400 : Invalid project id.")
	projectID = "cc"
	httpStatusCode, err = apiTest.ProjectsDelete(*admin, projectID)
	if err != nil {
		t.Error("Error while delete project", err.Error())
		t.Log(err)
	} else {
		assert.Equal(int(400), httpStatusCode, "Case 4: Project deletion status should be 400")
	}
	fmt.Printf("\n")

}
func TestProHead(t *testing.T) {
	fmt.Println("\nTest for Project HEAD API")
	assert := assert.New(t)

	apiTest := newHarborAPI()

	// ----------------------------case 1 : Response Code=200----------------------------//
<<<<<<< HEAD
	fmt.Println("Case 1: Response Code = 200")
=======
	fmt.Println("case 1: response code:200")
>>>>>>> 67077297
	httpStatusCode, err := apiTest.ProjectsHead(*admin, "library")
	if err != nil {
		t.Error("Error while search project by proName", err.Error())
		t.Log(err)
	} else {
		assert.Equal(int(200), httpStatusCode, "httpStatusCode should be 200")
	}

	// ----------------------------case 2 : Response Code=404:Project name does not exist.----------------------------//
<<<<<<< HEAD
	fmt.Println("Case 2: Response Code = 404 : Project name does not exist.")
=======
	fmt.Println("case 2: response code:404,Project name does not exist.")
>>>>>>> 67077297
	httpStatusCode, err = apiTest.ProjectsHead(*admin, "libra")
	if err != nil {
		t.Error("Error while search project by proName", err.Error())
		t.Log(err)
	} else {
		assert.Equal(int(404), httpStatusCode, "httpStatusCode should be 404")
	}

	fmt.Printf("\n")
}

func TestPut(t *testing.T) {
	fmt.Println("\nTest for Project PUT API: Update properties for a selected project")
	assert := assert.New(t)

	apiTest := newHarborAPI()

	project := &models.Project{
		Metadata: map[string]string{
			models.ProMetaPublic: "true",
		},
	}

<<<<<<< HEAD
	fmt.Println("Case 1: Response Code = 200")
=======
	fmt.Println("case 1: response code:200")
>>>>>>> 67077297
	code, err := apiTest.ProjectsPut(*admin, "1", project)
	require.Nil(t, err)
	assert.Equal(int(200), code)

<<<<<<< HEAD
	fmt.Println("Case 2: Response Code = 401 : User need to log in first.")
=======
	fmt.Println("case 2: response code:401, User need to log in first.")
>>>>>>> 67077297
	code, err = apiTest.ProjectsPut(*unknownUsr, "1", project)
	require.Nil(t, err)
	assert.Equal(int(401), code)

<<<<<<< HEAD
	fmt.Println("Case 3: Response Code = 400 : Invalid project id")
=======
	fmt.Println("case 3: response code:400, Invalid project id")
>>>>>>> 67077297
	code, err = apiTest.ProjectsPut(*admin, "cc", project)
	require.Nil(t, err)
	assert.Equal(int(400), code)

<<<<<<< HEAD
	fmt.Println("Case 4: Response Code = 404 : Not found the project")
=======
	fmt.Println("case 4: response code:404, Not found the project")
>>>>>>> 67077297
	code, err = apiTest.ProjectsPut(*admin, "1234", project)
	require.Nil(t, err)
	assert.Equal(int(404), code)

	fmt.Printf("\n")
}
func TestProjectLogsFilter(t *testing.T) {
	fmt.Println("\nTest for search access logs filtered by operations and date time ranges..")
	assert := assert.New(t)

	apiTest := newHarborAPI()

	query := &apilib.LogQuery{
		Username:       "admin",
		Repository:     "",
		Tag:            "",
		Operation:      []string{""},
		BeginTimestamp: 0,
		EndTimestamp:   time.Now().Unix(),
	}

	// -------------------case1: Response Code=200------------------------------//
<<<<<<< HEAD
	fmt.Println("Case 1: Response Code = 200")
=======
	fmt.Println("case 1: response code:200")
>>>>>>> 67077297
	projectID := "1"
	httpStatusCode, _, err := apiTest.ProjectLogs(*admin, projectID, query)
	if err != nil {
		t.Error("Error while search access logs")
		t.Log(err)
	} else {
		assert.Equal(int(200), httpStatusCode, "httpStatusCode should be 200")
	}
	// -------------------case2: Response Code=401:User need to log in first.------------------------------//
<<<<<<< HEAD
	fmt.Println("Case 2: Response Code = 401 : User need to log in first.")
=======
	fmt.Println("case 2: response code:401:User need to log in first.")
>>>>>>> 67077297
	projectID = "1"
	httpStatusCode, _, err = apiTest.ProjectLogs(*unknownUsr, projectID, query)
	if err != nil {
		t.Error("Error while search access logs")
		t.Log(err)
	} else {
		assert.Equal(int(401), httpStatusCode, "httpStatusCode should be 401")
	}
	// -------------------case3: Response Code=404:Project does not exist.-------------------------//
<<<<<<< HEAD
	fmt.Println("Case 3: Response Code = 404 : Illegal format of provided ID value.")
=======
	fmt.Println("case 3: response code:404:Illegal format of provided ID value.")
>>>>>>> 67077297
	projectID = "11111"
	httpStatusCode, _, err = apiTest.ProjectLogs(*admin, projectID, query)
	if err != nil {
		t.Error("Error while search access logs")
		t.Log(err)
	} else {
		assert.Equal(int(404), httpStatusCode, "httpStatusCode should be 404")
	}
	fmt.Printf("\n")
}

func TestDeletable(t *testing.T) {
	apiTest := newHarborAPI()
	chServer, oldController, err := mockChartController()
	require.Nil(t, err)
	require.NotNil(t, chServer)
	defer chServer.Close()
	defer func() {
		chartController = oldController
	}()

	project := models.Project{
		Name:    "project_for_test_deletable",
		OwnerID: 1,
	}
	id, err := dao.AddProject(project)
	require.Nil(t, err)

	// non-exist project
	code, del, err := apiTest.ProjectDeletable(*admin, 1000)
	assert.Nil(t, err)
	assert.Equal(t, http.StatusNotFound, code)

	// unauthorized
	code, del, err = apiTest.ProjectDeletable(*unknownUsr, id)
	assert.Nil(t, err)
	assert.Equal(t, http.StatusUnauthorized, code)

	// can be deleted
	code, del, err = apiTest.ProjectDeletable(*admin, id)
	assert.Nil(t, err)
	assert.Equal(t, http.StatusOK, code)
	assert.True(t, del)

	err = dao.AddRepository(models.RepoRecord{
		Name:      project.Name + "/golang",
		ProjectID: id,
	})
	require.Nil(t, err)

	// can not be deleted as contains repository
	code, del, err = apiTest.ProjectDeletable(*admin, id)
	assert.Nil(t, err)
	assert.Equal(t, http.StatusOK, code)
	assert.False(t, del)
}

func TestProjectSummary(t *testing.T) {
	fmt.Println("\nTest for Project Summary API")
	assert := assert.New(t)

	apiTest := newHarborAPI()

	projectID, err := addProjectByName(apiTest, "project-summary")
	assert.Nil(err)
	defer func() {
		deleteProjectByIDs(apiTest, projectID)
	}()

	// ----------------------------case 1 : Response Code=200----------------------------//
	fmt.Println("case 1: response code:200")
	httpStatusCode, summary, err := apiTest.ProjectSummary(*admin, fmt.Sprintf("%d", projectID))
	if err != nil {
		t.Error("Error while search project by proName", err.Error())
		t.Log(err)
	} else {
		assert.Equal(int(200), httpStatusCode, "httpStatusCode should be 200")
		assert.Equal(int64(1), summary.ProjectAdminCount)
		assert.Equal(map[string]int64{"count": -1, "storage": -1}, summary.Quota.Hard)
	}

	fmt.Printf("\n")
}<|MERGE_RESOLUTION|>--- conflicted
+++ resolved
@@ -170,11 +170,8 @@
 	}()
 
 	// ----------------------------case 1 : Response Code=200----------------------------//
-<<<<<<< HEAD
 	fmt.Println("Case 1: Response Code = 200")
-=======
-	fmt.Println("case 1: response code:200")
->>>>>>> 67077297
+
 	httpStatusCode, result, err := apiTest.ProjectsGet(
 		&apilib.ProjectQuery{
 			Name:   addProject.ProjectName,
@@ -265,11 +262,8 @@
 	}()
 
 	// ----------------------------case 1 : Response Code=200----------------------------//
-<<<<<<< HEAD
 	fmt.Println("Case 1: Response Code = 200")
-=======
-	fmt.Println("case 1: response code:200")
->>>>>>> 67077297
+
 	httpStatusCode, result, err := apiTest.ProjectsGetByPID(projectID)
 	if err != nil {
 		t.Error("Error while search project by proID", err.Error())
@@ -301,11 +295,8 @@
 	}
 
 	// --------------------------case 2: Response Code=200---------------------------------//
-<<<<<<< HEAD
 	fmt.Println("Case 2: Response Code = 200")
-=======
-	fmt.Println("case2: response code:200")
->>>>>>> 67077297
+
 	httpStatusCode, err = apiTest.ProjectsDelete(*admin, projectID)
 	if err != nil {
 		t.Error("Error while delete project", err.Error())
@@ -345,11 +336,8 @@
 	apiTest := newHarborAPI()
 
 	// ----------------------------case 1 : Response Code=200----------------------------//
-<<<<<<< HEAD
 	fmt.Println("Case 1: Response Code = 200")
-=======
-	fmt.Println("case 1: response code:200")
->>>>>>> 67077297
+
 	httpStatusCode, err := apiTest.ProjectsHead(*admin, "library")
 	if err != nil {
 		t.Error("Error while search project by proName", err.Error())
@@ -359,11 +347,8 @@
 	}
 
 	// ----------------------------case 2 : Response Code=404:Project name does not exist.----------------------------//
-<<<<<<< HEAD
 	fmt.Println("Case 2: Response Code = 404 : Project name does not exist.")
-=======
-	fmt.Println("case 2: response code:404,Project name does not exist.")
->>>>>>> 67077297
+
 	httpStatusCode, err = apiTest.ProjectsHead(*admin, "libra")
 	if err != nil {
 		t.Error("Error while search project by proName", err.Error())
@@ -387,38 +372,26 @@
 		},
 	}
 
-<<<<<<< HEAD
 	fmt.Println("Case 1: Response Code = 200")
-=======
-	fmt.Println("case 1: response code:200")
->>>>>>> 67077297
+
 	code, err := apiTest.ProjectsPut(*admin, "1", project)
 	require.Nil(t, err)
 	assert.Equal(int(200), code)
 
-<<<<<<< HEAD
 	fmt.Println("Case 2: Response Code = 401 : User need to log in first.")
-=======
-	fmt.Println("case 2: response code:401, User need to log in first.")
->>>>>>> 67077297
+
 	code, err = apiTest.ProjectsPut(*unknownUsr, "1", project)
 	require.Nil(t, err)
 	assert.Equal(int(401), code)
 
-<<<<<<< HEAD
 	fmt.Println("Case 3: Response Code = 400 : Invalid project id")
-=======
-	fmt.Println("case 3: response code:400, Invalid project id")
->>>>>>> 67077297
+
 	code, err = apiTest.ProjectsPut(*admin, "cc", project)
 	require.Nil(t, err)
 	assert.Equal(int(400), code)
 
-<<<<<<< HEAD
 	fmt.Println("Case 4: Response Code = 404 : Not found the project")
-=======
-	fmt.Println("case 4: response code:404, Not found the project")
->>>>>>> 67077297
+
 	code, err = apiTest.ProjectsPut(*admin, "1234", project)
 	require.Nil(t, err)
 	assert.Equal(int(404), code)
@@ -441,11 +414,8 @@
 	}
 
 	// -------------------case1: Response Code=200------------------------------//
-<<<<<<< HEAD
 	fmt.Println("Case 1: Response Code = 200")
-=======
-	fmt.Println("case 1: response code:200")
->>>>>>> 67077297
+
 	projectID := "1"
 	httpStatusCode, _, err := apiTest.ProjectLogs(*admin, projectID, query)
 	if err != nil {
@@ -455,11 +425,8 @@
 		assert.Equal(int(200), httpStatusCode, "httpStatusCode should be 200")
 	}
 	// -------------------case2: Response Code=401:User need to log in first.------------------------------//
-<<<<<<< HEAD
 	fmt.Println("Case 2: Response Code = 401 : User need to log in first.")
-=======
-	fmt.Println("case 2: response code:401:User need to log in first.")
->>>>>>> 67077297
+
 	projectID = "1"
 	httpStatusCode, _, err = apiTest.ProjectLogs(*unknownUsr, projectID, query)
 	if err != nil {
@@ -469,11 +436,8 @@
 		assert.Equal(int(401), httpStatusCode, "httpStatusCode should be 401")
 	}
 	// -------------------case3: Response Code=404:Project does not exist.-------------------------//
-<<<<<<< HEAD
 	fmt.Println("Case 3: Response Code = 404 : Illegal format of provided ID value.")
-=======
-	fmt.Println("case 3: response code:404:Illegal format of provided ID value.")
->>>>>>> 67077297
+
 	projectID = "11111"
 	httpStatusCode, _, err = apiTest.ProjectLogs(*admin, projectID, query)
 	if err != nil {
