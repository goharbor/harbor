package api

import (
	"encoding/json"
	"errors"
	"fmt"
	"net/http"
	"strconv"

	"github.com/goharbor/harbor/src/common/rbac"
	"github.com/goharbor/harbor/src/core/filter"
	"github.com/goharbor/harbor/src/core/promgr"
	"github.com/goharbor/harbor/src/pkg/retention"
	"github.com/goharbor/harbor/src/pkg/retention/policy"
	"github.com/goharbor/harbor/src/pkg/retention/q"
)

// RetentionAPI ...
type RetentionAPI struct {
	BaseController
	pm promgr.ProjectManager
}

// Prepare validates the user
func (r *RetentionAPI) Prepare() {
	r.BaseController.Prepare()
	if !r.SecurityCtx.IsAuthenticated() {
		r.SendUnAuthorizedError(errors.New("UnAuthorized"))
		return
	}
	pm, e := filter.GetProjectManager(r.Ctx.Request)
	if e != nil {
		r.SendInternalServerError(e)
		return
	}
	r.pm = pm

}

// GetMetadatas Get Metadatas
func (r *RetentionAPI) GetMetadatas() {
	data := `
{
    "templates": [
        {
            "rule_template": "latestPushedK",
            "display_text": "the most recently pushed # images",
            "action": "retain",
            "params": [
                {
                    "type": "int",
                    "unit": "COUNT",
                    "required": true
                }
            ]
        },
        {
            "rule_template": "latestPulledN",
            "display_text": "the most recently pulled # images",
            "action": "retain",
            "params": [
                {
                    "type": "int",
                    "unit": "COUNT",
                    "required": true
                }
            ]
        },
		{
<<<<<<< HEAD
            "rule_template": "nothing",
            "display_text": "none",
            "action": "retain",
            "params": []
        },
		{
			"rule_template": "nDaysSinceLastPull",
=======
			"rule_template": "dayspl",
>>>>>>> 98ca45c9
			"display_text": "pulled within the last # days",
			"action": "retain",
			"params": [
				{
					"type": "int",
					"unit": "DAYS",
					"required": true
				}
			]
		},
		{
			"rule_template": "nDaysSinceLastPush",
			"display_text": "pushed within the last # days",
			"action": "retain",
			"params": [
				{
					"type": "int",
					"unit": "DAYS",
					"required": true
				}
			]
		},
		{
            "rule_template": "nothing",
            "display_text": "none",
            "action": "retain",
            "params": []
        },
		{
            "rule_template": "always",
            "display_text": "always",
            "action": "retain",
            "params": []
        }
    ],
    "scope_selectors": [
        {
            "display_text": "Repositories",
            "kind": "doublestar",
            "decorations": [
                "repoMatches",
                "repoExcludes"
            ]
        }
    ],
    "tag_selectors": [
        {
            "display_text": "Labels",
            "kind": "label",
            "decorations": [
                "withLabels",
                "withoutLabels"
            ]
        },
        {
            "display_text": "Tags",
            "kind": "doublestar",
            "decorations": [
                "matches",
                "excludes"
            ]
        }
    ]
}
`
	w := r.Ctx.ResponseWriter
	w.Header().Set("Content-Type", "application/json; charset=utf-8")
	w.WriteHeader(http.StatusOK)
	w.Write([]byte(data))
}

// GetRetention Get Retention
func (r *RetentionAPI) GetRetention() {
	id, err := r.GetIDFromURL()
	if err != nil {
		r.SendBadRequestError(err)
		return
	}
	p, err := retentionController.GetRetention(id)
	if err != nil {
		r.SendBadRequestError(err)
		return
	}
	if !r.requireAccess(p, rbac.ActionRead) {
		return
	}
	r.WriteJSONData(p)
}

// CreateRetention Create Retention
func (r *RetentionAPI) CreateRetention() {
	p := &policy.Metadata{}
	isValid, err := r.DecodeJSONReqAndValidate(p)
	if !isValid {
		r.SendBadRequestError(err)
		return
	}
	if err = r.checkRuleConflict(p); err != nil {
		r.SendConflictError(err)
		return
	}
	if !r.requireAccess(p, rbac.ActionCreate) {
		return
	}
	switch p.Scope.Level {
	case policy.ScopeLevelProject:
		if p.Scope.Reference <= 0 {
			r.SendBadRequestError(fmt.Errorf("invalid Project id %d", p.Scope.Reference))
			return
		}

		proj, err := r.pm.Get(p.Scope.Reference)
		if err != nil {
			r.SendBadRequestError(err)
		}
		if proj == nil {
			r.SendBadRequestError(fmt.Errorf("invalid Project id %d", p.Scope.Reference))
		}
	default:
		r.SendBadRequestError(fmt.Errorf("scope %s is not support", p.Scope.Level))
		return
	}
	id, err := retentionController.CreateRetention(p)
	if err != nil {
		r.SendInternalServerError(err)
		return
	}
	if err := r.pm.GetMetadataManager().Add(p.Scope.Reference,
		map[string]string{"retention_id": strconv.FormatInt(id, 10)}); err != nil {
		r.SendInternalServerError(err)
	}
	r.Redirect(http.StatusCreated, strconv.FormatInt(id, 10))
}

// UpdateRetention Update Retention
func (r *RetentionAPI) UpdateRetention() {
	id, err := r.GetIDFromURL()
	if err != nil {
		r.SendBadRequestError(err)
		return
	}
	p := &policy.Metadata{}
	isValid, err := r.DecodeJSONReqAndValidate(p)
	if !isValid {
		r.SendBadRequestError(err)
		return
	}
	p.ID = id
	if err = r.checkRuleConflict(p); err != nil {
		r.SendConflictError(err)
		return
	}
	if !r.requireAccess(p, rbac.ActionUpdate) {
		return
	}
	if err = retentionController.UpdateRetention(p); err != nil {
		r.SendInternalServerError(err)
		return
	}
}

func (r *RetentionAPI) checkRuleConflict(p *policy.Metadata) error {
	temp := make(map[string]int)
	for n, rule := range p.Rules {
		tid := rule.ID
		rule.ID = 0
		bs, _ := json.Marshal(rule)
		if old, exists := temp[string(bs)]; exists {
			return fmt.Errorf("rule %d is conflict with rule %d", n, old)
		}
		temp[string(bs)] = tid
		rule.ID = tid
	}
	return nil
}

// TriggerRetentionExec Trigger Retention Execution
func (r *RetentionAPI) TriggerRetentionExec() {
	id, err := r.GetIDFromURL()
	if err != nil {
		r.SendBadRequestError(err)
		return
	}
	d := &struct {
		DryRun bool `json:"dry_run"`
	}{
		DryRun: false,
	}
	isValid, err := r.DecodeJSONReqAndValidate(d)
	if !isValid {
		r.SendBadRequestError(err)
		return
	}
	p, err := retentionController.GetRetention(id)
	if err != nil {
		r.SendBadRequestError(err)
		return
	}
	if !r.requireAccess(p, rbac.ActionUpdate) {
		return
	}
	eid, err := retentionController.TriggerRetentionExec(id, retention.ExecutionTriggerManual, d.DryRun)
	if err != nil {
		r.SendInternalServerError(err)
		return
	}
	r.Redirect(http.StatusCreated, strconv.FormatInt(eid, 10))
}

// OperateRetentionExec Operate Retention Execution
func (r *RetentionAPI) OperateRetentionExec() {
	id, err := r.GetIDFromURL()
	if err != nil {
		r.SendBadRequestError(err)
		return
	}
	eid, err := r.GetInt64FromPath(":eid")
	if err != nil {
		r.SendBadRequestError(err)
		return
	}
	a := &struct {
		Action string `json:"action" valid:"Required"`
	}{}
	isValid, err := r.DecodeJSONReqAndValidate(a)
	if !isValid {
		r.SendBadRequestError(err)
		return
	}
	p, err := retentionController.GetRetention(id)
	if err != nil {
		r.SendBadRequestError(err)
		return
	}
	if !r.requireAccess(p, rbac.ActionUpdate) {
		return
	}
	if err = retentionController.OperateRetentionExec(eid, a.Action); err != nil {
		r.SendInternalServerError(err)
		return
	}
}

// ListRetentionExecs List Retention Execution
func (r *RetentionAPI) ListRetentionExecs() {
	id, err := r.GetIDFromURL()
	if err != nil {
		r.SendBadRequestError(err)
		return
	}
	page, size, err := r.GetPaginationParams()
	if err != nil {
		r.SendInternalServerError(err)
		return
	}
	query := &q.Query{
		PageNumber: page,
		PageSize:   size,
	}
	p, err := retentionController.GetRetention(id)
	if err != nil {
		r.SendBadRequestError(err)
		return
	}
	if !r.requireAccess(p, rbac.ActionList) {
		return
	}
	execs, err := retentionController.ListRetentionExecs(id, query)
	if err != nil {
		r.SendInternalServerError(err)
		return
	}
	total, err := retentionController.GetTotalOfRetentionExecs(id)
	if err != nil {
		r.SendInternalServerError(err)
		return
	}
	r.SetPaginationHeader(total, query.PageNumber, query.PageSize)
	r.WriteJSONData(execs)
}

// ListRetentionExecTasks List Retention Execution Tasks
func (r *RetentionAPI) ListRetentionExecTasks() {
	id, err := r.GetIDFromURL()
	if err != nil {
		r.SendBadRequestError(err)
		return
	}
	eid, err := r.GetInt64FromPath(":eid")
	if err != nil {
		r.SendBadRequestError(err)
		return
	}
	page, size, err := r.GetPaginationParams()
	if err != nil {
		r.SendInternalServerError(err)
		return
	}
	query := &q.Query{
		PageNumber: page,
		PageSize:   size,
	}
	p, err := retentionController.GetRetention(id)
	if err != nil {
		r.SendBadRequestError(err)
		return
	}
	if !r.requireAccess(p, rbac.ActionList) {
		return
	}
	his, err := retentionController.ListRetentionExecTasks(eid, query)
	if err != nil {
		r.SendInternalServerError(err)
		return
	}
	total, err := retentionController.GetTotalOfRetentionExecTasks(eid)
	if err != nil {
		r.SendInternalServerError(err)
		return
	}
	r.SetPaginationHeader(total, query.PageNumber, query.PageSize)
	r.WriteJSONData(his)
}

// GetRetentionExecTaskLog Get Retention Execution Task log
func (r *RetentionAPI) GetRetentionExecTaskLog() {
	tid, err := r.GetInt64FromPath(":tid")
	if err != nil {
		r.SendBadRequestError(err)
		return
	}
	log, err := retentionController.GetRetentionExecTaskLog(tid)
	if err != nil {
		r.SendInternalServerError(err)
		return
	}
	w := r.Ctx.ResponseWriter
	w.Header().Set("Content-Type", "text/plain")
	w.WriteHeader(http.StatusOK)
	w.Write(log)
}

func (r *RetentionAPI) requireAccess(p *policy.Metadata, action rbac.Action, subresources ...rbac.Resource) bool {
	var hasPermission bool

	switch p.Scope.Level {
	case "project":
		if len(subresources) == 0 {
			subresources = append(subresources, rbac.ResourceTagRetention)
		}
		resource := rbac.NewProjectNamespace(p.Scope.Reference).Resource(subresources...)
		hasPermission = r.SecurityCtx.Can(action, resource)
	default:
		hasPermission = r.SecurityCtx.IsSysAdmin()
	}

	if !hasPermission {
		if !r.SecurityCtx.IsAuthenticated() {
			r.SendUnAuthorizedError(errors.New("UnAuthorized"))
		} else {
			r.SendForbiddenError(errors.New(r.SecurityCtx.GetUsername()))
		}
		return false
	}

	return true
}<|MERGE_RESOLUTION|>--- conflicted
+++ resolved
@@ -67,17 +67,7 @@
             ]
         },
 		{
-<<<<<<< HEAD
-            "rule_template": "nothing",
-            "display_text": "none",
-            "action": "retain",
-            "params": []
-        },
-		{
 			"rule_template": "nDaysSinceLastPull",
-=======
-			"rule_template": "dayspl",
->>>>>>> 98ca45c9
 			"display_text": "pulled within the last # days",
 			"action": "retain",
 			"params": [
