--- conflicted
+++ resolved
@@ -515,11 +515,11 @@
 	}, nil
 }
 
-<<<<<<< HEAD
 // NotificationEnable returns a bool to indicates if notification enabled in harbor
 func NotificationEnable() bool {
 	return cfgMgr.Get(common.NotificationEnable).GetBool()
-=======
+}
+
 // QuotaSetting returns the setting of quota.
 func QuotaSetting() (*models.QuotaSetting, error) {
 	if err := cfgMgr.Load(); err != nil {
@@ -529,5 +529,4 @@
 		CountPerProject:   cfgMgr.Get(common.CountPerProject).GetInt64(),
 		StoragePerProject: cfgMgr.Get(common.StoragePerProject).GetInt64(),
 	}, nil
->>>>>>> 75707ade
 }