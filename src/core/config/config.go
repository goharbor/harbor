// Copyright 2018 Project Harbor Authors
//
// Licensed under the Apache License, Version 2.0 (the "License");
// you may not use this file except in compliance with the License.
// You may obtain a copy of the License at
//
//    http://www.apache.org/licenses/LICENSE-2.0
//
// Unless required by applicable law or agreed to in writing, software
// distributed under the License is distributed on an "AS IS" BASIS,
// WITHOUT WARRANTIES OR CONDITIONS OF ANY KIND, either express or implied.
// See the License for the specific language governing permissions and
// limitations under the License.

// Package config provide config for core api and other modules
// Before accessing user settings, need to call Load()
// For system settings, no need to call Load()
package config

import (
	"errors"
	"os"
	"strconv"
	"strings"

	"github.com/goharbor/harbor/src/common"
	comcfg "github.com/goharbor/harbor/src/common/config"
	"github.com/goharbor/harbor/src/common/models"
	"github.com/goharbor/harbor/src/common/secret"
	"github.com/goharbor/harbor/src/core/promgr"
	"github.com/goharbor/harbor/src/core/promgr/pmsdriver/local"
	"github.com/goharbor/harbor/src/lib/log"
)

const (
	defaultKeyPath                     = "/etc/core/key"
	defaultRegistryTokenPrivateKeyPath = "/etc/core/private_key.pem"

	// SessionCookieName is the name of the cookie for session ID
	SessionCookieName = "sid"
)

var (
	// SecretStore manages secrets
	SecretStore *secret.Store
	// GlobalProjectMgr is initialized based on the deploy mode
	GlobalProjectMgr promgr.ProjectManager
	keyProvider      comcfg.KeyProvider
	// defined as a var for testing.
	defaultCACertPath = "/etc/core/ca/ca.crt"
	cfgMgr            *comcfg.CfgManager
)

// Init configurations
func Init() {
	// init key provider
	initKeyProvider()

	cfgMgr = comcfg.NewDBCfgManager()

	log.Info("init secret store")
	// init secret store
	initSecretStore()
	log.Info("init project manager")
	// init project manager
	initProjectManager()
}

// InitWithSettings init config with predefined configs, and optionally overwrite the keyprovider
func InitWithSettings(cfgs map[string]interface{}, kp ...comcfg.KeyProvider) {
	Init()
	cfgMgr = comcfg.NewInMemoryManager()
	cfgMgr.UpdateConfig(cfgs)
	if len(kp) > 0 {
		keyProvider = kp[0]
	}
}

func initKeyProvider() {
	path := os.Getenv("KEY_PATH")
	if len(path) == 0 {
		path = defaultKeyPath
	}
	log.Infof("key path: %s", path)

	keyProvider = comcfg.NewFileKeyProvider(path)
}

func initSecretStore() {
	m := map[string]string{}
	m[JobserviceSecret()] = secret.JobserviceUser
	SecretStore = secret.NewStore(m)
}

func initProjectManager() {
	log.Info("initializing the project manager based on local database...")
	GlobalProjectMgr = promgr.NewDefaultProjectManager(local.NewDriver(), true)
}

// GetCfgManager return the current config manager
func GetCfgManager() *comcfg.CfgManager {
	if cfgMgr == nil {
		return comcfg.NewDBCfgManager()
	}
	return cfgMgr
}

// Load configurations
func Load() error {
	return cfgMgr.Load()
}

// Upload save all system configurations
func Upload(cfg map[string]interface{}) error {
	return cfgMgr.UpdateConfig(cfg)
}

// GetSystemCfg returns the system configurations
func GetSystemCfg() (map[string]interface{}, error) {
	sysCfg := cfgMgr.GetAll()
	if len(sysCfg) == 0 {
		return nil, errors.New("can not load system config, the database might be down")
	}
	return sysCfg, nil
}

// AuthMode ...
func AuthMode() (string, error) {
	err := cfgMgr.Load()
	if err != nil {
		log.Errorf("failed to load config, error %v", err)
		return "db_auth", err
	}
	return cfgMgr.Get(common.AUTHMode).GetString(), nil
}

// TokenPrivateKeyPath returns the path to the key for signing token for registry
func TokenPrivateKeyPath() string {
	path := os.Getenv("TOKEN_PRIVATE_KEY_PATH")
	if len(path) == 0 {
		path = defaultRegistryTokenPrivateKeyPath
	}
	return path
}

// LDAPConf returns the setting of ldap server
func LDAPConf() (*models.LdapConf, error) {
	err := cfgMgr.Load()
	if err != nil {
		return nil, err
	}
	return &models.LdapConf{
		LdapURL:               cfgMgr.Get(common.LDAPURL).GetString(),
		LdapSearchDn:          cfgMgr.Get(common.LDAPSearchDN).GetString(),
		LdapSearchPassword:    cfgMgr.Get(common.LDAPSearchPwd).GetString(),
		LdapBaseDn:            cfgMgr.Get(common.LDAPBaseDN).GetString(),
		LdapUID:               cfgMgr.Get(common.LDAPUID).GetString(),
		LdapFilter:            cfgMgr.Get(common.LDAPFilter).GetString(),
		LdapScope:             cfgMgr.Get(common.LDAPScope).GetInt(),
		LdapConnectionTimeout: cfgMgr.Get(common.LDAPTimeout).GetInt(),
		LdapVerifyCert:        cfgMgr.Get(common.LDAPVerifyCert).GetBool(),
	}, nil
}

// LDAPGroupConf returns the setting of ldap group search
func LDAPGroupConf() (*models.LdapGroupConf, error) {
	err := cfgMgr.Load()
	if err != nil {
		return nil, err
	}
	return &models.LdapGroupConf{
		LdapGroupBaseDN:              cfgMgr.Get(common.LDAPGroupBaseDN).GetString(),
		LdapGroupFilter:              cfgMgr.Get(common.LDAPGroupSearchFilter).GetString(),
		LdapGroupNameAttribute:       cfgMgr.Get(common.LDAPGroupAttributeName).GetString(),
		LdapGroupSearchScope:         cfgMgr.Get(common.LDAPGroupSearchScope).GetInt(),
		LdapGroupAdminDN:             cfgMgr.Get(common.LDAPGroupAdminDn).GetString(),
		LdapGroupMembershipAttribute: cfgMgr.Get(common.LDAPGroupMembershipAttribute).GetString(),
	}, nil
}

// TokenExpiration returns the token expiration time (in minute)
func TokenExpiration() (int, error) {
	return cfgMgr.Get(common.TokenExpiration).GetInt(), nil
}

// RobotTokenDuration returns the token expiration time of robot account (in minute)
func RobotTokenDuration() int {
	return cfgMgr.Get(common.RobotTokenDuration).GetInt()
}

// ExtEndpoint returns the external URL of Harbor: protocol://host:port
func ExtEndpoint() (string, error) {
	return cfgMgr.Get(common.ExtEndpoint).GetString(), nil
}

// ExtURL returns the external URL: host:port
func ExtURL() (string, error) {
	endpoint, err := ExtEndpoint()
	if err != nil {
		log.Errorf("failed to load config, error %v", err)
	}
	l := strings.Split(endpoint, "://")
	if len(l) > 1 {
		return l[1], nil
	}
	return endpoint, nil
}

// SecretKey returns the secret key to encrypt the password of target
func SecretKey() (string, error) {
	return keyProvider.Get(nil)
}

// SelfRegistration returns the enablement of self registration
func SelfRegistration() (bool, error) {
	return cfgMgr.Get(common.SelfRegistration).GetBool(), nil
}

// RegistryURL ...
func RegistryURL() (string, error) {
	url := os.Getenv("REGISTRY_URL")
	if len(url) == 0 {
		url = "http://registry:5000"
	}
	return url, nil
}

// InternalJobServiceURL returns jobservice URL for internal communication between Harbor containers
func InternalJobServiceURL() string {
	return os.Getenv("JOBSERVICE_URL")
}

// GetCoreURL returns the url of core from env
func GetCoreURL() string {
	return os.Getenv("CORE_URL")
}

// InternalCoreURL returns the local harbor core url
func InternalCoreURL() string {
	return strings.TrimSuffix(cfgMgr.Get(common.CoreURL).GetString(), "/")
}

// LocalCoreURL returns the local harbor core url
func LocalCoreURL() string {
	return cfgMgr.Get(common.CoreLocalURL).GetString()
}

// InternalTokenServiceEndpoint returns token service endpoint for internal communication between Harbor containers
func InternalTokenServiceEndpoint() string {
	return InternalCoreURL() + "/service/token"
}

// InternalNotaryEndpoint returns notary server endpoint for internal communication between Harbor containers
// This is currently a conventional value and can be unaccessible when Harbor is not deployed with Notary.
func InternalNotaryEndpoint() string {
	return cfgMgr.Get(common.NotaryURL).GetString()
}

// InitialAdminPassword returns the initial password for administrator
func InitialAdminPassword() (string, error) {
	return cfgMgr.Get(common.AdminInitialPassword).GetString(), nil
}

// OnlyAdminCreateProject returns the flag to restrict that only sys admin can create project
func OnlyAdminCreateProject() (bool, error) {
	return cfgMgr.Get(common.ProjectCreationRestriction).GetString() == common.ProCrtRestrAdmOnly, nil
}

// Email returns email server settings
func Email() (*models.Email, error) {
	err := cfgMgr.Load()
	if err != nil {
		return nil, err
	}
	return &models.Email{
		Host:     cfgMgr.Get(common.EmailHost).GetString(),
		Port:     cfgMgr.Get(common.EmailPort).GetInt(),
		Username: cfgMgr.Get(common.EmailUsername).GetString(),
		Password: cfgMgr.Get(common.EmailPassword).GetString(),
		SSL:      cfgMgr.Get(common.EmailSSL).GetBool(),
		From:     cfgMgr.Get(common.EmailFrom).GetString(),
		Identity: cfgMgr.Get(common.EmailIdentity).GetString(),
		Insecure: cfgMgr.Get(common.EmailInsecure).GetBool(),
	}, nil
}

// Database returns database settings
func Database() (*models.Database, error) {
	database := &models.Database{}
	database.Type = cfgMgr.Get(common.DatabaseType).GetString()
	postgresql := &models.PostGreSQL{
		Host:         cfgMgr.Get(common.PostGreSQLHOST).GetString(),
		Port:         cfgMgr.Get(common.PostGreSQLPort).GetInt(),
		Username:     cfgMgr.Get(common.PostGreSQLUsername).GetString(),
		Password:     cfgMgr.Get(common.PostGreSQLPassword).GetString(),
		Database:     cfgMgr.Get(common.PostGreSQLDatabase).GetString(),
		SSLMode:      cfgMgr.Get(common.PostGreSQLSSLMode).GetString(),
		MaxIdleConns: cfgMgr.Get(common.PostGreSQLMaxIdleConns).GetInt(),
		MaxOpenConns: cfgMgr.Get(common.PostGreSQLMaxOpenConns).GetInt(),
	}
	database.PostGreSQL = postgresql

	return database, nil
}

// CoreSecret returns a secret to mark harbor-core when communicate with
// other component
func CoreSecret() string {
	return os.Getenv("CORE_SECRET")
}

// RegistryCredential returns the username and password the core uses to access registry
func RegistryCredential() (string, string) {
	return os.Getenv("REGISTRY_CREDENTIAL_USERNAME"), os.Getenv("REGISTRY_CREDENTIAL_PASSWORD")
}

// JobserviceSecret returns a secret to mark Jobservice when communicate with
// other component
// TODO replace it with method of SecretStore
func JobserviceSecret() string {
	return os.Getenv("JOBSERVICE_SECRET")
}

// WithNotary returns a bool value to indicate if Harbor's deployed with Notary
func WithNotary() bool {
	return cfgMgr.Get(common.WithNotary).GetBool()
}

// WithClair returns a bool value to indicate if Harbor's deployed with Clair
func WithClair() bool {
	return cfgMgr.Get(common.WithClair).GetBool()
}

// ClairAdapterEndpoint returns the endpoint of clair adapter instance, by default it's the one deployed within Harbor.
func ClairAdapterEndpoint() string {
	return cfgMgr.Get(common.ClairAdapterURL).GetString()
}

// WithTrivy returns a bool value to indicate if Harbor's deployed with Trivy.
func WithTrivy() bool {
	return cfgMgr.Get(common.WithTrivy).GetBool()
}

// TrivyAdapterURL returns the endpoint URL of a Trivy adapter instance, by default it's the one deployed within Harbor.
func TrivyAdapterURL() string {
	return cfgMgr.Get(common.TrivyAdapterURL).GetString()
}

// UAASettings returns the UAASettings to access UAA service.
func UAASettings() (*models.UAASettings, error) {
	err := cfgMgr.Load()
	if err != nil {
		return nil, err
	}
	us := &models.UAASettings{
		Endpoint:     cfgMgr.Get(common.UAAEndpoint).GetString(),
		ClientID:     cfgMgr.Get(common.UAAClientID).GetString(),
		ClientSecret: cfgMgr.Get(common.UAAClientSecret).GetString(),
		VerifyCert:   cfgMgr.Get(common.UAAVerifyCert).GetBool(),
	}
	return us, nil
}

// ReadOnly returns a bool to indicates if Harbor is in read only mode.
func ReadOnly() bool {
	return cfgMgr.Get(common.ReadOnly).GetBool()
}

// WithChartMuseum returns a bool to indicate if chartmuseum is deployed with Harbor.
func WithChartMuseum() bool {
	return cfgMgr.Get(common.WithChartMuseum).GetBool()
}

// GetChartMuseumEndpoint returns the endpoint of the chartmuseum service
// otherwise an non nil error is returned
func GetChartMuseumEndpoint() (string, error) {
	chartEndpoint := strings.TrimSpace(cfgMgr.Get(common.ChartRepoURL).GetString())
	if len(chartEndpoint) == 0 {
		return "", errors.New("empty chartmuseum endpoint")
	}
	return chartEndpoint, nil
}

// GetRedisOfRegURL returns the URL of Redis used by registry
func GetRedisOfRegURL() string {
	return os.Getenv("_REDIS_URL_REG")
}

// GetPortalURL returns the URL of portal
func GetPortalURL() string {
	url := os.Getenv("PORTAL_URL")
	if len(url) == 0 {
		return common.DefaultPortalURL
	}
	return url
}

// GetRegistryCtlURL returns the URL of registryctl
func GetRegistryCtlURL() string {
	url := os.Getenv("REGISTRY_CONTROLLER_URL")
	if len(url) == 0 {
		return common.DefaultRegistryCtlURL
	}
	return url
}

// HTTPAuthProxySetting returns the setting of HTTP Auth proxy.  the settings are only meaningful when the auth_mode is
// set to http_auth
func HTTPAuthProxySetting() (*models.HTTPAuthProxy, error) {
	if err := cfgMgr.Load(); err != nil {
		return nil, err
	}
	return &models.HTTPAuthProxy{
		Endpoint:            cfgMgr.Get(common.HTTPAuthProxyEndpoint).GetString(),
		TokenReviewEndpoint: cfgMgr.Get(common.HTTPAuthProxyTokenReviewEndpoint).GetString(),
		VerifyCert:          cfgMgr.Get(common.HTTPAuthProxyVerifyCert).GetBool(),
		SkipSearch:          cfgMgr.Get(common.HTTPAuthProxySkipSearch).GetBool(),
		ServerCertificate:   cfgMgr.Get(common.HTTPAuthProxyServerCertificate).GetString(),
	}, nil
}

// OIDCSetting returns the setting of OIDC provider, currently there's only one OIDC provider allowed for Harbor and it's
// only effective when auth_mode is set to oidc_auth
func OIDCSetting() (*models.OIDCSetting, error) {
	if err := cfgMgr.Load(); err != nil {
		return nil, err
	}
	scopeStr := cfgMgr.Get(common.OIDCScope).GetString()
	extEndpoint := strings.TrimSuffix(cfgMgr.Get(common.ExtEndpoint).GetString(), "/")
	scope := []string{}
	for _, s := range strings.Split(scopeStr, ",") {
		scope = append(scope, strings.TrimSpace(s))
	}

	return &models.OIDCSetting{
		Name:         cfgMgr.Get(common.OIDCName).GetString(),
		Endpoint:     cfgMgr.Get(common.OIDCEndpoint).GetString(),
		VerifyCert:   cfgMgr.Get(common.OIDCVerifyCert).GetBool(),
		AutoOnboard:  cfgMgr.Get(common.OIDCAutoOnboard).GetBool(),
		ClientID:     cfgMgr.Get(common.OIDCCLientID).GetString(),
		ClientSecret: cfgMgr.Get(common.OIDCClientSecret).GetString(),
		GroupsClaim:  cfgMgr.Get(common.OIDCGroupsClaim).GetString(),
		AdminGroup:   cfgMgr.Get(common.OIDCAdminGroup).GetString(),
		RedirectURL:  extEndpoint + common.OIDCCallbackPath,
		Scope:        scope,
		UserClaim:    cfgMgr.Get(common.OIDCUserClaim).GetString(),
	}, nil
}

// NotificationEnable returns a bool to indicates if notification enabled in harbor
func NotificationEnable() bool {
	return cfgMgr.Get(common.NotificationEnable).GetBool()
}

// QuotaPerProjectEnable returns a bool to indicates if quota per project enabled in harbor
func QuotaPerProjectEnable() bool {
	return cfgMgr.Get(common.QuotaPerProjectEnable).GetBool()
}

// QuotaSetting returns the setting of quota.
func QuotaSetting() (*models.QuotaSetting, error) {
	if err := cfgMgr.Load(); err != nil {
		return nil, err
	}
	return &models.QuotaSetting{
		StoragePerProject: cfgMgr.Get(common.StoragePerProject).GetInt64(),
	}, nil
}

// GetPermittedRegistryTypesForProxyCache returns the permitted registry types for proxy cache
func GetPermittedRegistryTypesForProxyCache() []string {
	types := os.Getenv("PERMITTED_REGISTRY_TYPES_FOR_PROXY_CACHE")
	if len(types) == 0 {
		return []string{}
	}
	return strings.Split(types, ",")
}

// GetGCTimeWindow returns the reserve time window of blob.
func GetGCTimeWindow() int64 {
	// the env is for testing/debugging. For production, Do NOT set it.
	if env, exist := os.LookupEnv("GC_TIME_WINDOW_HOURS"); exist {
		timeWindow, err := strconv.ParseInt(env, 10, 64)
		if err == nil {
			return timeWindow
		}
	}
	return common.DefaultGCTimeWindowHours
}

<<<<<<< HEAD
// RobotPrefix user defined robot name prefix.
func RobotPrefix() string {
	return cfgMgr.Get(common.RobotNamePrefix).GetString()
=======
// Metric returns the overall metric settings
func Metric() *models.Metric {
	return &models.Metric{
		Enabled: cfgMgr.Get(common.MetricEnable).GetBool(),
		Port:    cfgMgr.Get(common.MetricPort).GetInt(),
		Path:    cfgMgr.Get(common.MetricPath).GetString(),
	}
>>>>>>> e0617be1
}<|MERGE_RESOLUTION|>--- conflicted
+++ resolved
@@ -488,11 +488,11 @@
 	return common.DefaultGCTimeWindowHours
 }
 
-<<<<<<< HEAD
 // RobotPrefix user defined robot name prefix.
 func RobotPrefix() string {
 	return cfgMgr.Get(common.RobotNamePrefix).GetString()
-=======
+}
+
 // Metric returns the overall metric settings
 func Metric() *models.Metric {
 	return &models.Metric{
@@ -500,5 +500,4 @@
 		Port:    cfgMgr.Get(common.MetricPort).GetInt(),
 		Path:    cfgMgr.Get(common.MetricPath).GetString(),
 	}
->>>>>>> e0617be1
 }