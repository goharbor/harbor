--- conflicted
+++ resolved
@@ -123,12 +123,8 @@
 	if r.Level == LEVELPROJECT {
 		name = fmt.Sprintf("%s+%s", r.ProjectName, r.Name)
 	}
-<<<<<<< HEAD
-
-	robotID, err := d.robotMgr.Create(ctx, &model.Robot{
-=======
+
 	rCreate := &model.Robot{
->>>>>>> 8ad8827e
 		Name:        name,
 		Description: r.Description,
 		ProjectID:   r.ProjectID,
@@ -137,13 +133,9 @@
 		Duration:    r.Duration,
 		Salt:        salt,
 		Visible:     r.Visible,
-<<<<<<< HEAD
 		Creator:     r.Creator,
-	})
-=======
 	}
 	robotID, err := d.robotMgr.Create(ctx, rCreate)
->>>>>>> 8ad8827e
 	if err != nil {
 		return 0, "", err
 	}
