// Copyright Project Harbor Authors
//
// Licensed under the Apache License, Version 2.0 (the "License");
// you may not use this file except in compliance with the License.
// You may obtain a copy of the License at
//
//    http://www.apache.org/licenses/LICENSE-2.0
//
// Unless required by applicable law or agreed to in writing, software
// distributed under the License is distributed on an "AS IS" BASIS,
// WITHOUT WARRANTIES OR CONDITIONS OF ANY KIND, either express or implied.
// See the License for the specific language governing permissions and
// limitations under the License.

package artifact

import (
	"context"
	common_dao "github.com/goharbor/harbor/src/common/dao"
	"github.com/goharbor/harbor/src/common/models"
	"github.com/goharbor/harbor/src/controller/event"
	"github.com/goharbor/harbor/src/controller/project"
	repctl "github.com/goharbor/harbor/src/controller/replication"
	"github.com/goharbor/harbor/src/core/config"
	"github.com/goharbor/harbor/src/lib/q"
	"github.com/goharbor/harbor/src/pkg/notification"
<<<<<<< HEAD
	policy_model "github.com/goharbor/harbor/src/pkg/notification/policy/model"
=======
	reppkg "github.com/goharbor/harbor/src/pkg/replication"
>>>>>>> b2f0a1f0
	"github.com/goharbor/harbor/src/replication"
	"github.com/goharbor/harbor/src/replication/model"
	projecttesting "github.com/goharbor/harbor/src/testing/controller/project"
	replicationtesting "github.com/goharbor/harbor/src/testing/controller/replication"
	"github.com/goharbor/harbor/src/testing/mock"
	testingnotification "github.com/goharbor/harbor/src/testing/pkg/notification/policy"
	"github.com/stretchr/testify/assert"
	"github.com/stretchr/testify/require"
	"testing"
	"time"
)

<<<<<<< HEAD
type fakedReplicationPolicyMgr struct {
=======
type fakedNotificationPolicyMgr struct {
>>>>>>> b2f0a1f0
}

type fakedReplicationRegistryMgr struct {
}

<<<<<<< HEAD
// Create new policy
func (f *fakedReplicationPolicyMgr) Create(*model.Policy) (int64, error) {
	return 0, nil
}

// List the policies, returns the total count, policy list and error
func (f *fakedReplicationPolicyMgr) List(...*model.PolicyQuery) (int64, []*model.Policy, error) {
	return 0, nil, nil
}

// Get policy with specified ID
func (f *fakedReplicationPolicyMgr) Get(int64) (*model.Policy, error) {
	return &model.Policy{
		ID: 1,
		SrcRegistry: &model.Registry{
			ID: 0,
		},
		DestRegistry: &model.Registry{
			ID: 0,
		},
	}, nil
}

// Get policy by the name
func (f *fakedReplicationPolicyMgr) GetByName(string) (*model.Policy, error) {
=======
func (f *fakedNotificationPolicyMgr) Create(*models.NotificationPolicy) (int64, error) {
	return 0, nil
}

// List the policies, returns the policy list and error
func (f *fakedNotificationPolicyMgr) List(int64) ([]*models.NotificationPolicy, error) {
	return nil, nil
}

// Get policy with specified ID
func (f *fakedNotificationPolicyMgr) Get(int64) (*models.NotificationPolicy, error) {
	return nil, nil
}

// GetByNameAndProjectID get policy by the name and projectID
func (f *fakedNotificationPolicyMgr) GetByNameAndProjectID(string, int64) (*models.NotificationPolicy, error) {
>>>>>>> b2f0a1f0
	return nil, nil
}

// Update the specified policy
<<<<<<< HEAD
func (f *fakedReplicationPolicyMgr) Update(policy *model.Policy) error {
	return nil
}

// Remove the specified policy
func (f *fakedReplicationPolicyMgr) Remove(int64) error {
	return nil
}

=======
func (f *fakedNotificationPolicyMgr) Update(*models.NotificationPolicy) error {
	return nil
}

// Delete the specified policy
func (f *fakedNotificationPolicyMgr) Delete(int64) error {
	return nil
}

// Test the specified policy
func (f *fakedNotificationPolicyMgr) Test(*models.NotificationPolicy) error {
	return nil
}

// GetRelatedPolices get event type related policies in project
func (f *fakedNotificationPolicyMgr) GetRelatedPolices(int64, string) ([]*models.NotificationPolicy, error) {
	return []*models.NotificationPolicy{
		{
			ID: 0,
		},
	}, nil
}

>>>>>>> b2f0a1f0
// Add new registry
func (f *fakedReplicationRegistryMgr) Add(*model.Registry) (int64, error) {
	return 0, nil
}

// List registries, returns total count, registry list and error
func (f *fakedReplicationRegistryMgr) List(query *q.Query) (int64, []*model.Registry, error) {
	return 0, nil, nil
}

// Get the specified registry
func (f *fakedReplicationRegistryMgr) Get(int64) (*model.Registry, error) {
	return &model.Registry{
		Type: "harbor",
		Credential: &model.Credential{
			Type: "local",
		},
	}, nil
}

// GetByName gets registry by name
func (f *fakedReplicationRegistryMgr) GetByName(name string) (*model.Registry, error) {
	return nil, nil
}

// Update the registry, the "props" are the properties of registry
// that need to be updated
func (f *fakedReplicationRegistryMgr) Update(registry *model.Registry, props ...string) error {
	return nil
}

// Remove the registry with the specified ID
func (f *fakedReplicationRegistryMgr) Remove(int64) error {
	return nil
}

// HealthCheck checks health status of all registries and update result in database
func (f *fakedReplicationRegistryMgr) HealthCheck() error {
	return nil
}

func TestReplicationHandler_Handle(t *testing.T) {
	common_dao.PrepareTestForPostgresSQL()
	config.Init()

	PolicyMgr := notification.PolicyMgr
	rpRegistry := replication.RegistryMgr
	prj := project.Ctl
	repCtl := repctl.Ctl

	defer func() {
		notification.PolicyMgr = PolicyMgr
		replication.RegistryMgr = rpRegistry
		project.Ctl = prj
		repctl.Ctl = repCtl
	}()
<<<<<<< HEAD
	policyMgrMock := &testingnotification.Manager{}
	notification.PolicyMgr = policyMgrMock
	replication.PolicyCtl = &fakedReplicationPolicyMgr{}
=======
	notification.PolicyMgr = &fakedNotificationPolicyMgr{}
>>>>>>> b2f0a1f0
	replication.RegistryMgr = &fakedReplicationRegistryMgr{}
	projectCtl := &projecttesting.Controller{}
	project.Ctl = projectCtl
	mockRepCtl := &replicationtesting.Controller{}
<<<<<<< HEAD
	rep.Ctl = mockRepCtl
	mockRepCtl.On("GetTask", mock.Anything, mock.Anything).Return(&rep.Task{}, nil)
	mockRepCtl.On("GetExecution", mock.Anything, mock.Anything).Return(&rep.Execution{}, nil)
	policyMgrMock.On("GetRelatedPolices", mock.Anything, mock.Anything, mock.Anything).Return([]*policy_model.Policy{
		{
			ID: 0,
		},
	}, nil)
=======
	repctl.Ctl = mockRepCtl
	mockRepCtl.On("GetPolicy", mock.Anything, mock.Anything).Return(&reppkg.Policy{ID: 1}, nil)
	mockRepCtl.On("GetTask", mock.Anything, mock.Anything).Return(&repctl.Task{}, nil)
	mockRepCtl.On("GetExecution", mock.Anything, mock.Anything).Return(&repctl.Execution{}, nil)
>>>>>>> b2f0a1f0

	mock.OnAnything(projectCtl, "GetByName").Return(&models.Project{ProjectID: 1}, nil)

	handler := &ReplicationHandler{}

	type args struct {
		data interface{}
	}
	tests := []struct {
		name    string
		args    args
		wantErr bool
	}{
		{
			name: "ReplicationHandler Want Error 1",
			args: args{
				data: "",
			},
			wantErr: true,
		},
		{
			name: "ReplicationHandler 1",
			args: args{
				data: &event.ReplicationEvent{
					OccurAt: time.Now(),
				},
			},
			wantErr: false,
		},
		{
			name: "ReplicationHandler with docker registry",
			args: args{
				data: &event.ReplicationEvent{
					OccurAt:           time.Now(),
					ReplicationTaskID: 1,
				},
			},
			wantErr: false,
		},
	}
	for _, tt := range tests {
		t.Run(tt.name, func(t *testing.T) {
			err := handler.Handle(context.TODO(), tt.args.data)
			if tt.wantErr {
				require.NotNil(t, err, "Error: %s", err)
				return
			}
			assert.Nil(t, err)
		})
	}

}

func TestReplicationHandler_IsStateful(t *testing.T) {
	handler := &ReplicationHandler{}
	assert.False(t, handler.IsStateful())
}

func TestReplicationHandler_Name(t *testing.T) {
	handler := &ReplicationHandler{}
	assert.Equal(t, "ReplicationWebhook", handler.Name())
}<|MERGE_RESOLUTION|>--- conflicted
+++ resolved
@@ -16,6 +16,9 @@
 
 import (
 	"context"
+	"testing"
+	"time"
+
 	common_dao "github.com/goharbor/harbor/src/common/dao"
 	"github.com/goharbor/harbor/src/common/models"
 	"github.com/goharbor/harbor/src/controller/event"
@@ -24,11 +27,8 @@
 	"github.com/goharbor/harbor/src/core/config"
 	"github.com/goharbor/harbor/src/lib/q"
 	"github.com/goharbor/harbor/src/pkg/notification"
-<<<<<<< HEAD
 	policy_model "github.com/goharbor/harbor/src/pkg/notification/policy/model"
-=======
 	reppkg "github.com/goharbor/harbor/src/pkg/replication"
->>>>>>> b2f0a1f0
 	"github.com/goharbor/harbor/src/replication"
 	"github.com/goharbor/harbor/src/replication/model"
 	projecttesting "github.com/goharbor/harbor/src/testing/controller/project"
@@ -37,103 +37,11 @@
 	testingnotification "github.com/goharbor/harbor/src/testing/pkg/notification/policy"
 	"github.com/stretchr/testify/assert"
 	"github.com/stretchr/testify/require"
-	"testing"
-	"time"
 )
-
-<<<<<<< HEAD
-type fakedReplicationPolicyMgr struct {
-=======
-type fakedNotificationPolicyMgr struct {
->>>>>>> b2f0a1f0
-}
 
 type fakedReplicationRegistryMgr struct {
 }
 
-<<<<<<< HEAD
-// Create new policy
-func (f *fakedReplicationPolicyMgr) Create(*model.Policy) (int64, error) {
-	return 0, nil
-}
-
-// List the policies, returns the total count, policy list and error
-func (f *fakedReplicationPolicyMgr) List(...*model.PolicyQuery) (int64, []*model.Policy, error) {
-	return 0, nil, nil
-}
-
-// Get policy with specified ID
-func (f *fakedReplicationPolicyMgr) Get(int64) (*model.Policy, error) {
-	return &model.Policy{
-		ID: 1,
-		SrcRegistry: &model.Registry{
-			ID: 0,
-		},
-		DestRegistry: &model.Registry{
-			ID: 0,
-		},
-	}, nil
-}
-
-// Get policy by the name
-func (f *fakedReplicationPolicyMgr) GetByName(string) (*model.Policy, error) {
-=======
-func (f *fakedNotificationPolicyMgr) Create(*models.NotificationPolicy) (int64, error) {
-	return 0, nil
-}
-
-// List the policies, returns the policy list and error
-func (f *fakedNotificationPolicyMgr) List(int64) ([]*models.NotificationPolicy, error) {
-	return nil, nil
-}
-
-// Get policy with specified ID
-func (f *fakedNotificationPolicyMgr) Get(int64) (*models.NotificationPolicy, error) {
-	return nil, nil
-}
-
-// GetByNameAndProjectID get policy by the name and projectID
-func (f *fakedNotificationPolicyMgr) GetByNameAndProjectID(string, int64) (*models.NotificationPolicy, error) {
->>>>>>> b2f0a1f0
-	return nil, nil
-}
-
-// Update the specified policy
-<<<<<<< HEAD
-func (f *fakedReplicationPolicyMgr) Update(policy *model.Policy) error {
-	return nil
-}
-
-// Remove the specified policy
-func (f *fakedReplicationPolicyMgr) Remove(int64) error {
-	return nil
-}
-
-=======
-func (f *fakedNotificationPolicyMgr) Update(*models.NotificationPolicy) error {
-	return nil
-}
-
-// Delete the specified policy
-func (f *fakedNotificationPolicyMgr) Delete(int64) error {
-	return nil
-}
-
-// Test the specified policy
-func (f *fakedNotificationPolicyMgr) Test(*models.NotificationPolicy) error {
-	return nil
-}
-
-// GetRelatedPolices get event type related policies in project
-func (f *fakedNotificationPolicyMgr) GetRelatedPolices(int64, string) ([]*models.NotificationPolicy, error) {
-	return []*models.NotificationPolicy{
-		{
-			ID: 0,
-		},
-	}, nil
-}
-
->>>>>>> b2f0a1f0
 // Add new registry
 func (f *fakedReplicationRegistryMgr) Add(*model.Registry) (int64, error) {
 	return 0, nil
@@ -190,32 +98,21 @@
 		project.Ctl = prj
 		repctl.Ctl = repCtl
 	}()
-<<<<<<< HEAD
 	policyMgrMock := &testingnotification.Manager{}
 	notification.PolicyMgr = policyMgrMock
-	replication.PolicyCtl = &fakedReplicationPolicyMgr{}
-=======
-	notification.PolicyMgr = &fakedNotificationPolicyMgr{}
->>>>>>> b2f0a1f0
 	replication.RegistryMgr = &fakedReplicationRegistryMgr{}
 	projectCtl := &projecttesting.Controller{}
 	project.Ctl = projectCtl
 	mockRepCtl := &replicationtesting.Controller{}
-<<<<<<< HEAD
-	rep.Ctl = mockRepCtl
-	mockRepCtl.On("GetTask", mock.Anything, mock.Anything).Return(&rep.Task{}, nil)
-	mockRepCtl.On("GetExecution", mock.Anything, mock.Anything).Return(&rep.Execution{}, nil)
+	repctl.Ctl = mockRepCtl
+	mockRepCtl.On("GetPolicy", mock.Anything, mock.Anything).Return(&reppkg.Policy{ID: 1}, nil)
+	mockRepCtl.On("GetTask", mock.Anything, mock.Anything).Return(&repctl.Task{}, nil)
+	mockRepCtl.On("GetExecution", mock.Anything, mock.Anything).Return(&repctl.Execution{}, nil)
 	policyMgrMock.On("GetRelatedPolices", mock.Anything, mock.Anything, mock.Anything).Return([]*policy_model.Policy{
 		{
 			ID: 0,
 		},
 	}, nil)
-=======
-	repctl.Ctl = mockRepCtl
-	mockRepCtl.On("GetPolicy", mock.Anything, mock.Anything).Return(&reppkg.Policy{ID: 1}, nil)
-	mockRepCtl.On("GetTask", mock.Anything, mock.Anything).Return(&repctl.Task{}, nil)
-	mockRepCtl.On("GetExecution", mock.Anything, mock.Anything).Return(&repctl.Execution{}, nil)
->>>>>>> b2f0a1f0
 
 	mock.OnAnything(projectCtl, "GetByName").Return(&models.Project{ProjectID: 1}, nil)
 
