// Copyright (c) 2017 VMware, Inc. All Rights Reserved.
//
// Licensed under the Apache License, Version 2.0 (the "License");
// you may not use this file except in compliance with the License.
// You may obtain a copy of the License at
//
//    http://www.apache.org/licenses/LICENSE-2.0
//
// Unless required by applicable law or agreed to in writing, software
// distributed under the License is distributed on an "AS IS" BASIS,
// WITHOUT WARRANTIES OR CONDITIONS OF ANY KIND, either express or implied.
// See the License for the specific language governing permissions and
// limitations under the License.
import {
  Component,
  OnInit,
  ViewChild,
  Input,
  Output,
  EventEmitter,
  ChangeDetectionStrategy,
  ChangeDetectorRef,
  ElementRef
} from '@angular/core';

<<<<<<< HEAD
import { TagService } from '../service/tag.service';
=======
import { TagService, VulnerabilitySeverity } from '../service/index';
>>>>>>> 274f7646
import { ErrorHandler } from '../error-handler/error-handler';
import { ChannelService } from '../channel/index';
import {
  ConfirmationTargets,
  ConfirmationState,
  ConfirmationButtons
} from '../shared/shared.const';

import { ConfirmationDialogComponent } from '../confirmation-dialog/confirmation-dialog.component';
import { ConfirmationMessage } from '../confirmation-dialog/confirmation-message';
import { ConfirmationAcknowledgement } from '../confirmation-dialog/confirmation-state-message';

import { Tag, TagClickEvent } from '../service/interface';

import { TAG_TEMPLATE } from './tag.component.html';
import { TAG_STYLE } from './tag.component.css';

import {
  toPromise,
  CustomComparator,
  VULNERABILITY_SCAN_STATUS
} from '../utils';

import { TranslateService } from '@ngx-translate/core';

import { State, Comparator } from 'clarity-angular';

@Component({
  selector: 'hbr-tag',
  template: TAG_TEMPLATE,
  styles: [TAG_STYLE],
  changeDetection: ChangeDetectionStrategy.OnPush
})
export class TagComponent implements OnInit {

  @Input() projectId: number;
  @Input() repoName: string;
  @Input() isEmbedded: boolean;

  @Input() hasSignedIn: boolean;
  @Input() hasProjectAdminRole: boolean;
  @Input() registryUrl: string;
  @Input() withNotary: boolean;
  @Input() withClair: boolean;

  @Output() refreshRepo = new EventEmitter<boolean>();
  @Output() tagClickEvent = new EventEmitter<TagClickEvent>();

  tags: Tag[];


  showTagManifestOpened: boolean;
  manifestInfoTitle: string;
  digestId: string;
  staticBackdrop: boolean = true;
  closable: boolean = false;

  createdComparator: Comparator<Tag> = new CustomComparator<Tag>('created', 'date');

  loading: boolean = false;
  copyFailed: boolean = false;

  @ViewChild('confirmationDialog')
  confirmationDialog: ConfirmationDialogComponent;

  @ViewChild('digestTarget') textInput: ElementRef;

  constructor(
    private errorHandler: ErrorHandler,
    private tagService: TagService,
    private translateService: TranslateService,
    private ref: ChangeDetectorRef,
    private channel: ChannelService
  ) { }

  confirmDeletion(message: ConfirmationAcknowledgement) {
    if (message &&
      message.source === ConfirmationTargets.TAG
      && message.state === ConfirmationState.CONFIRMED) {
      let tag: Tag = message.data;
      if (tag) {
        if (tag.signature) {
          return;
        } else {
          toPromise<number>(this.tagService
            .deleteTag(this.repoName, tag.name))
            .then(
            response => {
              this.retrieve();
              this.translateService.get('REPOSITORY.DELETED_TAG_SUCCESS')
                .subscribe(res => this.errorHandler.info(res));
            }).catch(error => this.errorHandler.error(error));
        }
      }
    }
  }

  ngOnInit() {
    if (!this.projectId) {
      this.errorHandler.error('Project ID cannot be unset.');
      return;
    }
    if (!this.repoName) {
      this.errorHandler.error('Repo name cannot be unset.');
      return;
    }

    this.retrieve();
  }

  retrieve() {
    this.tags = [];
    this.loading = true;

    toPromise<Tag[]>(this.tagService
      .getTags(this.repoName))
      .then(items => {
        //To keep easy use for vulnerability bar
        items.forEach((t: Tag) => {
          if (!t.scan_overview) {
            t.scan_overview = {
              scan_status: VULNERABILITY_SCAN_STATUS.stopped,
              severity: VulnerabilitySeverity.UNKNOWN,
              update_time: new Date(),
              components: {
                total: 0,
                summary: []
              }
            };
          }
        });
        this.tags = items;
        this.loading = false;
        if (this.tags && this.tags.length === 0) {
          this.refreshRepo.emit(true);
        }
      })
      .catch(error => {
        this.errorHandler.error(error);
        this.loading = false;
      });
    let hnd = setInterval(() => this.ref.markForCheck(), 100);
    setTimeout(() => clearInterval(hnd), 5000);
  }

  deleteTag(tag: Tag) {
    if (tag) {
      let titleKey: string, summaryKey: string, content: string, buttons: ConfirmationButtons;
      if (tag.signature) {
        titleKey = 'REPOSITORY.DELETION_TITLE_TAG_DENIED';
        summaryKey = 'REPOSITORY.DELETION_SUMMARY_TAG_DENIED';
        buttons = ConfirmationButtons.CLOSE;
        content = 'notary -s https://' + this.registryUrl + ':4443 -d ~/.docker/trust remove -p ' + this.registryUrl + '/' + this.repoName + ' ' + tag.name;
      } else {
        titleKey = 'REPOSITORY.DELETION_TITLE_TAG';
        summaryKey = 'REPOSITORY.DELETION_SUMMARY_TAG';
        buttons = ConfirmationButtons.DELETE_CANCEL;
        content = tag.name;
      }
      let message = new ConfirmationMessage(
        titleKey,
        summaryKey,
        content,
        tag,
        ConfirmationTargets.TAG,
        buttons);
      this.confirmationDialog.open(message);
    }
  }

  showDigestId(tag: Tag) {
    if (tag) {
      this.manifestInfoTitle = 'REPOSITORY.COPY_DIGEST_ID';
      this.digestId = tag.digest;
      this.showTagManifestOpened = true;
      this.copyFailed = false;
    }
  }

  onTagClick(tag: Tag): void {
    if (tag) {
      let evt: TagClickEvent = {
        project_id: this.projectId,
        repository_name: this.repoName,
        tag_name: tag.name
      };
      this.tagClickEvent.emit(evt);
    }
  }

  onSuccess($event: any): void {
    this.copyFailed = false;
    //Directly close dialog
    this.showTagManifestOpened = false;
  }

  onError($event: any): void {
    //Show error
    this.copyFailed = true;
    //Select all text
    if (this.textInput) {
      this.textInput.nativeElement.select();
    }
  }

  //Get vulnerability scanning status 
  scanStatus(t: Tag): string {
    if (t && t.scan_overview && t.scan_overview.scan_status) {
      return t.scan_overview.scan_status;
    }

    return VULNERABILITY_SCAN_STATUS.unknown;
  }

  //Whether show the 'scan now' menu
  canScanNow(t: Tag): boolean {
    if (!this.withClair) { return false; }
    let st: string = this.scanStatus(t);

    return st !== VULNERABILITY_SCAN_STATUS.pending &&
      st !== VULNERABILITY_SCAN_STATUS.running;
  }

  //Trigger scan
  scanNow(tagId: string): void {
    if (tagId) {
<<<<<<< HEAD
      this.channel.publishScanEvent(tagId);
=======
      this.channel.publishScanEvent(this.repoName + "/" + tagId);
>>>>>>> 274f7646
    }
  }
}<|MERGE_RESOLUTION|>--- conflicted
+++ resolved
@@ -23,11 +23,7 @@
   ElementRef
 } from '@angular/core';
 
-<<<<<<< HEAD
-import { TagService } from '../service/tag.service';
-=======
 import { TagService, VulnerabilitySeverity } from '../service/index';
->>>>>>> 274f7646
 import { ErrorHandler } from '../error-handler/error-handler';
 import { ChannelService } from '../channel/index';
 import {
@@ -254,11 +250,7 @@
   //Trigger scan
   scanNow(tagId: string): void {
     if (tagId) {
-<<<<<<< HEAD
-      this.channel.publishScanEvent(tagId);
-=======
       this.channel.publishScanEvent(this.repoName + "/" + tagId);
->>>>>>> 274f7646
     }
   }
 }