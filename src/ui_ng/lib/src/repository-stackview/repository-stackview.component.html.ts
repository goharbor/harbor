--- conflicted
+++ resolved
@@ -30,11 +30,7 @@
           <clr-icon shape="warning" class="is-warning" size="24"></clr-icon>
           {{'CONFIG.SCANNING.DB_NOT_READY' | translate }}
         </span>
-<<<<<<< HEAD
-        {{pagination.firstItem + 1}} - {{pagination.lastItem + 1}} {{'REPOSITORY.OF' | translate}}
-=======
         <span *ngIf="pagination.totalItems">{{pagination.firstItem + 1}} - {{pagination.lastItem + 1}} {{'REPOSITORY.OF' | translate}}</span>
->>>>>>> aa681eb0
         {{pagination.totalItems}} {{'REPOSITORY.ITEMS' | translate}}
         <clr-dg-pagination #pagination [(clrDgPage)]="currentPage" [clrDgPageSize]="pageSize" [clrDgTotalItems]="totalCount"></clr-dg-pagination>
       </clr-dg-footer>
