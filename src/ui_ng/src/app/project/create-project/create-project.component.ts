--- conflicted
+++ resolved
@@ -54,11 +54,7 @@
   createProjectOpened: boolean;
 
   hasChanged: boolean;
-<<<<<<< HEAD
   isSubmitOnGoing:boolean=false;
-=======
-  btnIsOk:boolean=false;
->>>>>>> 4d465bb1
 
   staticBackdrop: boolean = true;
   closable: boolean = false;
@@ -94,7 +90,6 @@
               .checkProjectExists(cont.value).toPromise()
               .then(() => {
                 //Project existing
-                this.btnIsOk=true;
                 this.isNameValid = false;
                 this.nameTooltipText = 'PROJECT.NAME_ALREADY_EXISTS';
                 this.checkOnGoing = false;
@@ -114,15 +109,11 @@
   }
 
   onSubmit() {
-<<<<<<< HEAD
     if (this.isSubmitOnGoing){
       return ;
     }
 
     this.isSubmitOnGoing=true;
-=======
-    this.btnIsOk=false;
->>>>>>> 4d465bb1
     this.projectService
       .createProject(this.project.name, this.project.public ? 1 : 0)
       .subscribe(
@@ -202,11 +193,7 @@
   public get isValid(): boolean {
     return this.currentForm &&
     this.currentForm.valid &&
-<<<<<<< HEAD
     !this.isSubmitOnGoing&&
-=======
-    this.btnIsOk&&
->>>>>>> 4d465bb1
     this.isNameValid &&
     !this.checkOnGoing;
   }
@@ -219,4 +206,4 @@
     }
 
   }
-}
+}