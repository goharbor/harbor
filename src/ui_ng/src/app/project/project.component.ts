// Copyright (c) 2017 VMware, Inc. All Rights Reserved.
//
// Licensed under the Apache License, Version 2.0 (the "License");
// you may not use this file except in compliance with the License.
// You may obtain a copy of the License at
//
//    http://www.apache.org/licenses/LICENSE-2.0
//
// Unless required by applicable law or agreed to in writing, software
// distributed under the License is distributed on an "AS IS" BASIS,
// WITHOUT WARRANTIES OR CONDITIONS OF ANY KIND, either express or implied.
// See the License for the specific language governing permissions and
// limitations under the License.
import {Component, OnInit, ViewChild, OnDestroy, ChangeDetectorRef, ChangeDetectionStrategy} from '@angular/core';

import { Router } from '@angular/router';

import { Project } from './project';
import { ProjectService } from './project.service';

import { CreateProjectComponent } from './create-project/create-project.component';

import { ListProjectComponent } from './list-project/list-project.component';

import { MessageHandlerService } from '../shared/message-handler/message-handler.service';
import { Message } from '../global-message/message';

import { Response } from '@angular/http';

import { ConfirmationDialogService } from '../shared/confirmation-dialog/confirmation-dialog.service';
import { ConfirmationMessage } from '../shared/confirmation-dialog/confirmation-message';
import { ConfirmationTargets, ConfirmationState, ConfirmationButtons } from '../shared/shared.const';

import { Subscription } from 'rxjs/Subscription';

import { State } from 'clarity-angular';

import { AppConfigService } from '../app-config.service';
import { SessionService } from '../shared/session.service';
import { ProjectTypes } from '../shared/shared.const';
import { StatisticHandler } from '../shared/statictics/statistic-handler.service';

@Component({
  selector: 'project',
  templateUrl: 'project.component.html',
  styleUrls: ['./project.component.css'],
  changeDetection: ChangeDetectionStrategy.OnPush
})
export class ProjectComponent implements OnInit, OnDestroy {

  changedProjects: Project[];
  projectTypes = ProjectTypes;

  @ViewChild(CreateProjectComponent)
  creationProject: CreateProjectComponent;

  @ViewChild(ListProjectComponent)
  listProject: ListProjectComponent;

  currentFilteredType: number = 0;//all projects
  projectName: string = "";

  subscription: Subscription;
  loading: boolean = true;

  get selecteType (): number {
    return this.currentFilteredType;
  }
  set selecteType(_project: number) {
<<<<<<< HEAD
    this.currentFilteredType = _project;
=======
>>>>>>> 45c47964
    if (window.sessionStorage) {
      window.sessionStorage['projectTypeValue'] = _project;
    }
  }

  constructor(
    private projectService: ProjectService,
    private messageHandlerService: MessageHandlerService,
    private appConfigService: AppConfigService,
    private sessionService: SessionService,
    private deletionDialogService: ConfirmationDialogService,
    private statisticHandler: StatisticHandler,
    private ref: ChangeDetectorRef) {
    this.subscription = deletionDialogService.confirmationConfirm$.subscribe(message => {
      if (message &&
        message.state === ConfirmationState.CONFIRMED &&
        message.source === ConfirmationTargets.PROJECT) {
        let projectId = message.data;
        this.projectService
          .deleteProject(projectId)
          .subscribe(
          response => {
            this.messageHandlerService.showSuccess('PROJECT.DELETED_SUCCESS');
            this.retrieve();
            this.statisticHandler.refresh();
          },
          error => {
            if (error && error.status === 412) {
              this.messageHandlerService.showError('PROJECT.FAILED_TO_DELETE_PROJECT', '');
            } else {
              this.messageHandlerService.handleError(error);
            }
          }
          );
      }
    });

  }

  ngOnInit(): void {
    if (window.sessionStorage && window.sessionStorage['projectTypeValue'] &&  window.sessionStorage['fromDetails']) {
      this.currentFilteredType = +window.sessionStorage['projectTypeValue'];
      window.sessionStorage.removeItem('fromDetails');
    }
  }

  ngOnDestroy(): void {
    if (this.subscription) {
      this.subscription.unsubscribe();
    }
  }

  get projectCreationRestriction(): boolean {
    let account = this.sessionService.getCurrentUser();
    if (account) {
      switch (this.appConfigService.getConfig().project_creation_restriction) {
        case 'adminonly':
          return (account.has_admin_role === 1);
        case 'everyone':
          return true;
      }
    }
    return false;
  }

  retrieve(state?: State): void {
    this.projectName = "";
    if (this.currentFilteredType !== 0) {
      this.getProjects('', this.currentFilteredType - 1);
      return;
      }
    this.getProjects();
  }

  getProjects(name?: string, isPublic?: number, page?: number, pageSize?: number): void {
    this.loading = true;
    this.projectService
      .listProjects(name, isPublic, page, pageSize)
      .subscribe(
      response => {
        this.changedProjects = response.json();
        this.loading = false;
      },
      error => {
        this.loading = false;
        this.messageHandlerService.handleError(error);
      }
      );
      let hnd = setInterval(()=>this.ref.markForCheck(), 100);
      setTimeout(()=>clearInterval(hnd), 2000);
  }

  openModal(): void {
    this.creationProject.newProject();
  }

  createProject(created: boolean) {
    if (created) {
      this.retrieve();
      this.statisticHandler.refresh();
    }
  }

  doSearchProjects(projectName: string): void {
    this.projectName = projectName;
    if (projectName === "") {
      if (this.currentFilteredType === 0) {
        this.getProjects();
      } else {
        this.getProjects(projectName, this.currentFilteredType - 1);
      }
    } else {
      this.getProjects(projectName);
    }
  }

  doFilterProjects(): void {
      this.projectName = "";
      this.currentFilteredType = this.selecteType;
      if (this.currentFilteredType === 0) {
        this.getProjects();
      } else {
        this.getProjects("", this.currentFilteredType - 1);
      }
<<<<<<< HEAD
=======
    }
>>>>>>> 45c47964
  }

  toggleProject(p: Project) {
    if (p) {
      p.public === 0 ? p.public = 1 : p.public = 0;
      this.projectService
        .toggleProjectPublic(p.project_id, p.public)
        .subscribe(
        response => {
          this.messageHandlerService.showSuccess('PROJECT.TOGGLED_SUCCESS');
          this.statisticHandler.refresh();
          if (this.currentFilteredType === 0) {
            this.getProjects();
          } else {
            this.getProjects("", this.currentFilteredType - 1);
          }
        },
        error => this.messageHandlerService.handleError(error)
        );
    }
  }

  deleteProject(p: Project) {
    let deletionMessage = new ConfirmationMessage(
      'PROJECT.DELETION_TITLE',
      'PROJECT.DELETION_SUMMARY',
      p.name,
      p.project_id,
      ConfirmationTargets.PROJECT,
      ConfirmationButtons.DELETE_CANCEL
    );
    this.deletionDialogService.openComfirmDialog(deletionMessage);
  }

  refresh(): void {
    this.currentFilteredType = 0;
    this.retrieve();
    this.statisticHandler.refresh();
  }

}<|MERGE_RESOLUTION|>--- conflicted
+++ resolved
@@ -67,10 +67,7 @@
     return this.currentFilteredType;
   }
   set selecteType(_project: number) {
-<<<<<<< HEAD
     this.currentFilteredType = _project;
-=======
->>>>>>> 45c47964
     if (window.sessionStorage) {
       window.sessionStorage['projectTypeValue'] = _project;
     }
@@ -195,11 +192,7 @@
       } else {
         this.getProjects("", this.currentFilteredType - 1);
       }
-<<<<<<< HEAD
-=======
-    }
->>>>>>> 45c47964
-  }
+    }
 
   toggleProject(p: Project) {
     if (p) {
