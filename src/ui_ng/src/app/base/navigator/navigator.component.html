--- conflicted
+++ resolved
@@ -22,12 +22,8 @@
                 <a href="javascript:void(0)" clrDropdownItem (click)='switchLanguage("en-us")' [class.lang-selected]='matchLang("en-us")'>English</a>
                 <a href="javascript:void(0)" clrDropdownItem (click)='switchLanguage("zh-cn")' [class.lang-selected]='matchLang("zh-cn")'>中文简体</a>
                 <a href="javascript:void(0)" clrDropdownItem (click)='switchLanguage("es-es")' [class.lang-selected]='matchLang("es-es")'>Español</a>
-<<<<<<< HEAD
                 <a href="javascript:void(0)" clrDropdownItem (click)='switchLanguage("fr-fr")' [class.lang-selected]='matchLang("fr-fr")'>Français</a>
-            </div>
-=======
             </clr-dropdown-menu>
->>>>>>> be397eb1
         </clr-dropdown>
         <clr-dropdown class="dropdown" *ngIf="isSessionValid">
             <button class="nav-text" clrDropdownToggle>
