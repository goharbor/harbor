// Copyright (c) 2017 VMware, Inc. All Rights Reserved.
//
// Licensed under the Apache License, Version 2.0 (the "License");
// you may not use this file except in compliance with the License.
// You may obtain a copy of the License at
//
//    http://www.apache.org/licenses/LICENSE-2.0
//
// Unless required by applicable law or agreed to in writing, software
// distributed under the License is distributed on an "AS IS" BASIS,
// WITHOUT WARRANTIES OR CONDITIONS OF ANY KIND, either express or implied.
// See the License for the specific language governing permissions and
// limitations under the License.
import { Component, OnInit, OnDestroy, ChangeDetectionStrategy, ChangeDetectorRef } from '@angular/core';
import { ActivatedRoute } from '@angular/router';

import { RepositoryService } from '../repository.service';
import { MessageHandlerService } from '../../shared/message-handler/message-handler.service';
import { ConfirmationTargets, ConfirmationState, ConfirmationButtons } from '../../shared/shared.const';

import { ConfirmationDialogService } from '../../shared/confirmation-dialog/confirmation-dialog.service';
import { ConfirmationMessage } from '../../shared/confirmation-dialog/confirmation-message';

import { Subscription } from 'rxjs/Subscription';

import { Tag } from '../tag';
import { TagView } from '../tag-view';

import { AppConfigService } from '../../app-config.service';

import { SessionService } from '../../shared/session.service';

import { Project } from '../../project/project';

@Component({
  selector: 'tag-repository',
  templateUrl: 'tag-repository.component.html',
  styleUrls: ['./tag-repository.component.css'],
  changeDetection: ChangeDetectionStrategy.OnPush
})
export class TagRepositoryComponent implements OnInit, OnDestroy {

  projectId: number;
  repoName: string;

  hasProjectAdminRole: boolean = false;

  tags: TagView[];
  registryUrl: string;
  withNotary: boolean;

  hasSignedIn: boolean;

  showTagManifestOpened: boolean;
  manifestInfoTitle: string;
  tagID: string;
  staticBackdrop: boolean = true;
  closable: boolean = false;

  selectAll: boolean = false;

  subscription: Subscription;

  constructor(
    private route: ActivatedRoute,
    private messageHandlerService: MessageHandlerService,
    private deletionDialogService: ConfirmationDialogService,
    private repositoryService: RepositoryService,
    private appConfigService: AppConfigService,
    private session: SessionService,
    private ref: ChangeDetectorRef){
<<<<<<< HEAD
    
=======

>>>>>>> 13d9b05d
    this.subscription = this.deletionDialogService.confirmationConfirm$.subscribe(
      message => {
        if (message &&
          message.source === ConfirmationTargets.TAG
          && message.state === ConfirmationState.CONFIRMED) {
          let tag = message.data;
          if (tag) {
            if (tag.signed) {
              return;
            } else {
              let tagName = tag.tag;
              this.repositoryService
                .deleteRepoByTag(this.repoName, tagName)
                .subscribe(
                response => {
                  this.retrieve();
                  this.messageHandlerService.showSuccess('REPOSITORY.DELETED_TAG_SUCCESS');
                },
                error => this.messageHandlerService.handleError(error)
              );
            }
          }
        }
      });
  }

  ngOnInit() {
    this.hasSignedIn = (this.session.getCurrentUser() !== null);
    let resolverData = this.route.snapshot.data;
    if(resolverData) {
      this.hasProjectAdminRole = (<Project>resolverData['projectResolver']).has_project_admin_role;
    }
    this.projectId = this.route.snapshot.params['id'];
    this.repoName = this.route.snapshot.params['repo'];
    this.tags = [];
    this.registryUrl = this.appConfigService.getConfig().registry_url;
    this.withNotary = this.appConfigService.getConfig().with_notary;
    this.retrieve();
  }

  ngOnDestroy() {
    if (this.subscription) {
      this.subscription.unsubscribe();
    }
  }

  retrieve() {
    this.tags = [];
    this.repositoryService
        .listTags(this.repoName)
        .subscribe(
          items => this.listTags(items),
          error => this.messageHandlerService.handleError(error));
   
    if(this.withNotary) {
      this.repositoryService
          .listNotarySignatures(this.repoName)
          .subscribe(
            signatures => {
              this.tags.forEach((t, n)=>{
                let signed = false;
                for(let i = 0; i < signatures.length; i++) {
                  if (signatures[i].tag === t.tag) {
                    signed = true;
                    break;
                  }
                }
                this.tags[n].signed = (signed) ? 1 : 0;
                this.ref.markForCheck();
              });
            },
            error => console.error('Cannot determine the signature of this tag.'));
      }
  }

  listTags(tags: Tag[]): void {
    tags.forEach(t => {
      let tag = new TagView();
      tag.tag = t.tag;
      let data = JSON.parse(t.manifest.history[0].v1Compatibility);
      tag.architecture = data['architecture'];
      tag.author = data['author'];
      tag.signed = t.signed;
      tag.created = data['created'];
      tag.dockerVersion = data['docker_version'];
      tag.pullCommand = 'docker pull ' + this.registryUrl + '/' + t.manifest.name + ':' + t.tag;
      tag.os = data['os'];
      tag.id = data['id'];
      tag.parent = data['parent'];
      this.tags.push(tag);
    });
    let hnd = setInterval(()=>this.ref.markForCheck(), 100);
    setTimeout(()=>clearInterval(hnd), 1000);
  }

  deleteTag(tag: TagView) {
    if (tag) {
      let titleKey: string, summaryKey: string, content: string, buttons: ConfirmationButtons;
      if (tag.signed) {
        titleKey = 'REPOSITORY.DELETION_TITLE_TAG_DENIED';
        summaryKey = 'REPOSITORY.DELETION_SUMMARY_TAG_DENIED';
        buttons = ConfirmationButtons.CLOSE;
        content = 'notary -s https://' + this.registryUrl + ':4443 -d ~/.docker/trust remove -p ' + this.registryUrl + '/' + this.repoName + ' ' + tag.tag;
      } else {
        titleKey = 'REPOSITORY.DELETION_TITLE_TAG';
        summaryKey = 'REPOSITORY.DELETION_SUMMARY_TAG';
        buttons = ConfirmationButtons.DELETE_CANCEL;
        content = tag.tag;
      }
      let message = new ConfirmationMessage(
        titleKey,
        summaryKey,
        content,
        tag,
        ConfirmationTargets.TAG,
        buttons);
      this.deletionDialogService.openComfirmDialog(message);
    }
  }

  showTagID(type: string, tag: TagView) {
    if(tag) {
      if(type === 'tag') {
        this.manifestInfoTitle = 'REPOSITORY.COPY_ID';
        this.tagID = tag.id;
      } else if(type === 'parent') {
        this.manifestInfoTitle = 'REPOSITORY.COPY_PARENT_ID';
        this.tagID = tag.parent;
      }
      this.showTagManifestOpened = true;
    }
  }
  selectAndCopy($event: any) {
    $event.target.select();
  }
}<|MERGE_RESOLUTION|>--- conflicted
+++ resolved
@@ -69,11 +69,6 @@
     private appConfigService: AppConfigService,
     private session: SessionService,
     private ref: ChangeDetectorRef){
-<<<<<<< HEAD
-    
-=======
-
->>>>>>> 13d9b05d
     this.subscription = this.deletionDialogService.confirmationConfirm$.subscribe(
       message => {
         if (message &&
