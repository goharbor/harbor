// Copyright Project Harbor Authors
//
// Licensed under the Apache License, Version 2.0 (the "License");
// you may not use this file except in compliance with the License.
// You may obtain a copy of the License at
//
//    http://www.apache.org/licenses/LICENSE-2.0
//
// Unless required by applicable law or agreed to in writing, software
// distributed under the License is distributed on an "AS IS" BASIS,
// WITHOUT WARRANTIES OR CONDITIONS OF ANY KIND, either express or implied.
// See the License for the specific language governing permissions and
// limitations under the License.

package runtime

import (
	"context"
	"fmt"
<<<<<<< HEAD
	"github.com/goharbor/harbor/src/jobservice/job/impl/notification"
	"github.com/goharbor/harbor/src/jobservice/mgt"
	"github.com/goharbor/harbor/src/jobservice/migration"
=======
>>>>>>> 90b1fcc1
	"os"
	"os/signal"
	"sync"
	"syscall"
	"time"

	"github.com/goharbor/harbor/src/jobservice/job/impl/webhook"
	"github.com/goharbor/harbor/src/jobservice/mgt"
	"github.com/goharbor/harbor/src/jobservice/migration"

	"github.com/goharbor/harbor/src/jobservice/api"
	"github.com/goharbor/harbor/src/jobservice/common/utils"
	"github.com/goharbor/harbor/src/jobservice/config"
	"github.com/goharbor/harbor/src/jobservice/core"
	"github.com/goharbor/harbor/src/jobservice/env"
	"github.com/goharbor/harbor/src/jobservice/hook"
	"github.com/goharbor/harbor/src/jobservice/job"
	"github.com/goharbor/harbor/src/jobservice/job/impl/gc"
	"github.com/goharbor/harbor/src/jobservice/job/impl/replication"
	"github.com/goharbor/harbor/src/jobservice/job/impl/sample"
	"github.com/goharbor/harbor/src/jobservice/job/impl/scan"
	"github.com/goharbor/harbor/src/jobservice/lcm"
	"github.com/goharbor/harbor/src/jobservice/logger"
	"github.com/goharbor/harbor/src/jobservice/worker"
	"github.com/goharbor/harbor/src/jobservice/worker/cworker"
	"github.com/gomodule/redigo/redis"
	"github.com/pkg/errors"
)

const (
	dialConnectionTimeout = 30 * time.Second
	healthCheckPeriod     = time.Minute
	dialReadTimeout       = healthCheckPeriod + 10*time.Second
	dialWriteTimeout      = 10 * time.Second
)

// JobService ...
var JobService = &Bootstrap{}

// Bootstrap is coordinating process to help load and start the other components to serve.
type Bootstrap struct {
	jobConextInitializer job.ContextInitializer
}

// SetJobContextInitializer set the job context initializer
func (bs *Bootstrap) SetJobContextInitializer(initializer job.ContextInitializer) {
	if initializer != nil {
		bs.jobConextInitializer = initializer
	}
}

// LoadAndRun will load configurations, initialize components and then start the related process to serve requests.
// Return error if meet any problems.
func (bs *Bootstrap) LoadAndRun(ctx context.Context, cancel context.CancelFunc) (err error) {
	rootContext := &env.Context{
		SystemContext: ctx,
		WG:            &sync.WaitGroup{},
		ErrorChan:     make(chan error, 5), // with 5 buffers
	}

	// Build specified job context
	if bs.jobConextInitializer != nil {
		rootContext.JobContext, err = bs.jobConextInitializer(ctx)
		if err != nil {
			return errors.Errorf("initialize job context error: %s", err)
		}
	}

	// Alliance to config
	cfg := config.DefaultConfig

	var (
		backendWorker worker.Interface
		manager       mgt.Manager
	)
	if cfg.PoolConfig.Backend == config.JobServicePoolBackendRedis {
		// Number of workers
		workerNum := cfg.PoolConfig.WorkerCount
		// Add {} to namespace to void slot issue
		namespace := fmt.Sprintf("{%s}", cfg.PoolConfig.RedisPoolCfg.Namespace)
		// Get redis connection pool
		redisPool := bs.getRedisPool(cfg.PoolConfig.RedisPoolCfg.RedisURL)

		// Do data migration if necessary
		rdbMigrator := migration.New(redisPool, namespace)
		rdbMigrator.Register(migration.PolicyMigratorFactory)
		if err := rdbMigrator.Migrate(); err != nil {
			// Just logged, should not block the starting process
			logger.Error(err)
		}

		// Create stats manager
		manager = mgt.NewManager(ctx, namespace, redisPool)
		// Create hook agent, it's a singleton object
		hookAgent := hook.NewAgent(rootContext, namespace, redisPool)
		hookCallback := func(URL string, change *job.StatusChange) error {
			msg := fmt.Sprintf("status change: job=%s, status=%s", change.JobID, change.Status)
			if !utils.IsEmptyStr(change.CheckIn) {
				msg = fmt.Sprintf("%s, check_in=%s", msg, change.CheckIn)
			}

			evt := &hook.Event{
				URL:       URL,
				Timestamp: time.Now().Unix(),
				Data:      change,
				Message:   msg,
			}

			return hookAgent.Trigger(evt)
		}

		// Create job life cycle management controller
		lcmCtl := lcm.NewController(rootContext, namespace, redisPool, hookCallback)

		// Start the backend worker
		backendWorker, err = bs.loadAndRunRedisWorkerPool(
			rootContext,
			namespace,
			workerNum,
			redisPool,
			lcmCtl,
		)
		if err != nil {
			return errors.Errorf("load and run worker error: %s", err)
		}

		// Run daemon process of life cycle controller
		// Ignore returned error
		if err = lcmCtl.Serve(); err != nil {
			return errors.Errorf("start life cycle controller error: %s", err)
		}

		// Start agent
		// Non blocking call
		hookAgent.Attach(lcmCtl)
		if err = hookAgent.Serve(); err != nil {
			return errors.Errorf("start hook agent error: %s", err)
		}
	} else {
		return errors.Errorf("worker backend '%s' is not supported", cfg.PoolConfig.Backend)
	}

	// Initialize controller
	ctl := core.NewController(backendWorker, manager)
	// Start the API server
	apiServer := bs.createAPIServer(ctx, cfg, ctl)

	// Listen to the system signals
	sig := make(chan os.Signal, 1)
	signal.Notify(sig, os.Interrupt, syscall.SIGTERM, os.Kill)
	terminated := false
	go func(errChan chan error) {
		defer func() {
			// Gracefully shutdown
			// Error happened here should not override the outside error
			if er := apiServer.Stop(); er != nil {
				logger.Error(er)
			}
			// Notify others who're listening to the system context
			cancel()
		}()

		select {
		case <-sig:
			terminated = true
			return
		case err = <-errChan:
			return
		}
	}(rootContext.ErrorChan)

	node := ctx.Value(utils.NodeID)
	// Blocking here
	logger.Infof("API server is serving at %d with [%s] mode at node [%s]", cfg.Port, cfg.Protocol, node)
	if er := apiServer.Start(); er != nil {
		if !terminated {
			// Tell the listening goroutine
			rootContext.ErrorChan <- er
		}
	} else {
		// In case
		sig <- os.Interrupt
	}

	// Wait everyone exit
	rootContext.WG.Wait()

	return
}

// Load and run the API server.
func (bs *Bootstrap) createAPIServer(ctx context.Context, cfg *config.Configuration, ctl core.Interface) *api.Server {
	// Initialized API server
	authProvider := &api.SecretAuthenticator{}
	handler := api.NewDefaultHandler(ctl)
	router := api.NewBaseRouter(handler, authProvider)
	serverConfig := api.ServerConfig{
		Protocol: cfg.Protocol,
		Port:     cfg.Port,
	}
	if cfg.HTTPSConfig != nil {
		serverConfig.Cert = cfg.HTTPSConfig.Cert
		serverConfig.Key = cfg.HTTPSConfig.Key
	}

	return api.NewServer(ctx, router, serverConfig)
}

// Load and run the worker worker
func (bs *Bootstrap) loadAndRunRedisWorkerPool(
	ctx *env.Context,
	ns string,
	workers uint,
	redisPool *redis.Pool,
	lcmCtl lcm.Controller,
) (worker.Interface, error) {
	redisWorker := cworker.NewWorker(ctx, ns, workers, redisPool, lcmCtl)
	// Register jobs here
	if err := redisWorker.RegisterJobs(
		map[string]interface{}{
			// Only for debugging and testing purpose
			job.SampleJob: (*sample.Job)(nil),
			// Functional jobs
			job.ImageScanJob:         (*scan.ClairJob)(nil),
			job.ImageScanAllJob:      (*scan.All)(nil),
			job.ImageGC:              (*gc.GarbageCollector)(nil),
			job.Replication:          (*replication.Replication)(nil),
			job.ReplicationScheduler: (*replication.Scheduler)(nil),
<<<<<<< HEAD
			job.WebhookJob:           (*notification.WebhookJob)(nil),
=======
			job.WebhookJob:           (*webhook.HTTPNotifier)(nil),
>>>>>>> 90b1fcc1
		}); err != nil {
		// exit
		return nil, err
	}

	if err := redisWorker.Start(); err != nil {
		return nil, err
	}

	return redisWorker, nil
}

// Get a redis connection pool
func (bs *Bootstrap) getRedisPool(redisURL string) *redis.Pool {
	return &redis.Pool{
		MaxActive: 6,
		MaxIdle:   6,
		Wait:      true,
		Dial: func() (redis.Conn, error) {
			return redis.DialURL(
				redisURL,
				redis.DialConnectTimeout(dialConnectionTimeout),
				redis.DialReadTimeout(dialReadTimeout),
				redis.DialWriteTimeout(dialWriteTimeout),
			)
		},
		TestOnBorrow: func(c redis.Conn, t time.Time) error {
			if time.Since(t) < time.Minute {
				return nil
			}

			_, err := c.Do("PING")
			return err
		},
	}
}<|MERGE_RESOLUTION|>--- conflicted
+++ resolved
@@ -17,12 +17,6 @@
 import (
 	"context"
 	"fmt"
-<<<<<<< HEAD
-	"github.com/goharbor/harbor/src/jobservice/job/impl/notification"
-	"github.com/goharbor/harbor/src/jobservice/mgt"
-	"github.com/goharbor/harbor/src/jobservice/migration"
-=======
->>>>>>> 90b1fcc1
 	"os"
 	"os/signal"
 	"sync"
@@ -251,11 +245,7 @@
 			job.ImageGC:              (*gc.GarbageCollector)(nil),
 			job.Replication:          (*replication.Replication)(nil),
 			job.ReplicationScheduler: (*replication.Scheduler)(nil),
-<<<<<<< HEAD
-			job.WebhookJob:           (*notification.WebhookJob)(nil),
-=======
 			job.WebhookJob:           (*webhook.HTTPNotifier)(nil),
->>>>>>> 90b1fcc1
 		}); err != nil {
 		// exit
 		return nil, err
