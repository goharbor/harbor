--- conflicted
+++ resolved
@@ -23,14 +23,6 @@
 	"syscall"
 	"time"
 
-<<<<<<< HEAD
-	"github.com/goharbor/harbor/src/jobservice/job/impl/notification"
-	"github.com/goharbor/harbor/src/jobservice/mgt"
-	"github.com/goharbor/harbor/src/jobservice/migration"
-=======
-	"github.com/goharbor/harbor/src/pkg/scheduler"
->>>>>>> 75707ade
-
 	"github.com/goharbor/harbor/src/jobservice/api"
 	"github.com/goharbor/harbor/src/jobservice/common/utils"
 	"github.com/goharbor/harbor/src/jobservice/config"
@@ -39,6 +31,7 @@
 	"github.com/goharbor/harbor/src/jobservice/hook"
 	"github.com/goharbor/harbor/src/jobservice/job"
 	"github.com/goharbor/harbor/src/jobservice/job/impl/gc"
+	"github.com/goharbor/harbor/src/jobservice/job/impl/notification"
 	"github.com/goharbor/harbor/src/jobservice/job/impl/replication"
 	"github.com/goharbor/harbor/src/jobservice/job/impl/sample"
 	"github.com/goharbor/harbor/src/jobservice/job/impl/scan"
@@ -49,6 +42,7 @@
 	"github.com/goharbor/harbor/src/jobservice/worker"
 	"github.com/goharbor/harbor/src/jobservice/worker/cworker"
 	"github.com/goharbor/harbor/src/pkg/retention"
+	"github.com/goharbor/harbor/src/pkg/scheduler"
 	"github.com/gomodule/redigo/redis"
 	"github.com/pkg/errors"
 )
@@ -247,14 +241,7 @@
 			// Only for debugging and testing purpose
 			job.SampleJob: (*sample.Job)(nil),
 			// Functional jobs
-<<<<<<< HEAD
-			job.ImageScanJob:         (*scan.ClairJob)(nil),
-			job.ImageScanAllJob:      (*scan.All)(nil),
-			job.ImageGC:              (*gc.GarbageCollector)(nil),
-			job.Replication:          (*replication.Replication)(nil),
-			job.ReplicationScheduler: (*replication.Scheduler)(nil),
-			job.WebhookJob:           (*notification.WebhookJob)(nil),
-=======
+
 			job.ImageScanJob:           (*scan.ClairJob)(nil),
 			job.ImageScanAllJob:        (*scan.All)(nil),
 			job.ImageGC:                (*gc.GarbageCollector)(nil),
@@ -263,7 +250,7 @@
 			job.Retention:              (*retention.Job)(nil),
 			job.RetentionDel:           (*retention.DelRepoJob)(nil),
 			scheduler.JobNameScheduler: (*scheduler.PeriodicJob)(nil),
->>>>>>> 75707ade
+			job.WebhookJob:             (*notification.WebhookJob)(nil),
 		}); err != nil {
 		// exit
 		return nil, err
