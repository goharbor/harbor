// Copyright (c) 2017 VMware, Inc. All Rights Reserved.
//
// Licensed under the Apache License, Version 2.0 (the "License");
// you may not use this file except in compliance with the License.
// You may obtain a copy of the License at
//
//    http://www.apache.org/licenses/LICENSE-2.0
//
// Unless required by applicable law or agreed to in writing, software
// distributed under the License is distributed on an "AS IS" BASIS,
// WITHOUT WARRANTIES OR CONDITIONS OF ANY KIND, either express or implied.
// See the License for the specific language governing permissions and
// limitations under the License.
import {
  Component,
  OnInit,
  ViewChild,
  Input,
  Output,
  OnDestroy,
  EventEmitter
} from "@angular/core";
import { Comparator, State } from "../service/interface";
<<<<<<< HEAD
import { Subscription, forkJoin, timer, throwError} from "rxjs";
import { finalize, catchError, map } from "rxjs/operators";
=======
import { Subscription, forkJoin, timer, Observable} from "rxjs";

>>>>>>> cd33d312

import { TranslateService } from "@ngx-translate/core";

import { ListReplicationRuleComponent } from "../list-replication-rule/list-replication-rule.component";
import { CreateEditRuleComponent } from "../create-edit-rule/create-edit-rule.component";
import { ErrorHandler } from "../error-handler/error-handler";

import { ReplicationService } from "../service/replication.service";
import { RequestQueryParams } from "../service/RequestQueryParams";
import {
  ReplicationRule,
  ReplicationJob,
  ReplicationJobItem
} from "../service/interface";

import {
  CustomComparator,
  DEFAULT_PAGE_SIZE,
  doFiltering,
  doSorting,
  calculatePage
} from "../utils";

import {
  ConfirmationTargets,
  ConfirmationButtons,
  ConfirmationState
} from "../shared/shared.const";
import { ConfirmationMessage } from "../confirmation-dialog/confirmation-message";
import { ConfirmationDialogComponent } from "../confirmation-dialog/confirmation-dialog.component";
import { ConfirmationAcknowledgement } from "../confirmation-dialog/confirmation-state-message";
import {operateChanges, OperationState, OperateInfo} from "../operation/operate";
import {OperationService} from "../operation/operation.service";
<<<<<<< HEAD

import { Router } from "@angular/router";

=======
import { catchError, map } from "rxjs/operators";
import { throwError as observableThrowError } from "rxjs";
>>>>>>> cd33d312
const ruleStatus: { [key: string]: any } = [
  { key: "all", description: "REPLICATION.ALL_STATUS" },
  { key: "1", description: "REPLICATION.ENABLED" },
  { key: "0", description: "REPLICATION.DISABLED" }
];

const jobStatus: { [key: string]: any } = [
  { key: "all", description: "REPLICATION.ALL" },
  { key: "pending", description: "REPLICATION.PENDING" },
  { key: "running", description: "REPLICATION.RUNNING" },
  { key: "error", description: "REPLICATION.ERROR" },
  { key: "retrying", description: "REPLICATION.RETRYING" },
  { key: "stopped", description: "REPLICATION.STOPPED" },
  { key: "finished", description: "REPLICATION.FINISHED" },
  { key: "canceled", description: "REPLICATION.CANCELED" }
];

const optionalSearch: {} = {
  0: "REPLICATION.ADVANCED",
  1: "REPLICATION.SIMPLE"
};

export class SearchOption {
  ruleId: number | string;
  ruleName: string = "";
  repoName: string = "";
  status: string = "";
  startTime: string = "";
  startTimestamp: string = "";
  endTime: string = "";
  endTimestamp: string = "";
  page: number = 1;
  pageSize: number = DEFAULT_PAGE_SIZE;
}

@Component({
  selector: "hbr-replication",
  templateUrl: "./replication.component.html",
  styleUrls: ["./replication.component.scss"]
})
export class ReplicationComponent implements OnInit, OnDestroy {
  @Input() projectId: number | string;
  @Input() projectName: string;
  @Input() isSystemAdmin: boolean;
  @Input() withAdmiral: boolean;
  @Input() withReplicationJob: boolean;
  @Input() hasCreateReplicationPermission: boolean;
  @Input() hasUpdateReplicationPermission: boolean;
  @Input() hasDeleteReplicationPermission: boolean;
  @Input() hasExecuteReplicationPermission: boolean;

  @Output() redirect = new EventEmitter<ReplicationRule>();
  @Output() openCreateRule = new EventEmitter<any>();
  @Output() openEdit = new EventEmitter<string | number>();
  @Output() goToRegistry = new EventEmitter<any>();

  search: SearchOption = new SearchOption();

  ruleStatus = ruleStatus;
  currentRuleStatus: { key: string; description: string };

  jobStatus = jobStatus;
  currentJobStatus: { key: string; description: string };

  changedRules: ReplicationRule[];

  selectedRow: ReplicationJobItem[] = [];
  rules: ReplicationRule[];
  loading: boolean;
  isStopOnGoing: boolean;
  hiddenJobList = true;

  jobs: ReplicationJobItem[];

  toggleJobSearchOption = optionalSearch;
  currentJobSearchOption: number;

  @ViewChild(ListReplicationRuleComponent)
  listReplicationRule: ListReplicationRuleComponent;

  @ViewChild(CreateEditRuleComponent)
  createEditPolicyComponent: CreateEditRuleComponent;


  @ViewChild("replicationConfirmDialog")
  replicationConfirmDialog: ConfirmationDialogComponent;

  @ViewChild("StopConfirmDialog")
  StopConfirmDialog: ConfirmationDialogComponent;

  creationTimeComparator: Comparator<ReplicationJob> = new CustomComparator<
    ReplicationJob
  >("start_time", "date");
  updateTimeComparator: Comparator<ReplicationJob> = new CustomComparator<
    ReplicationJob
  >("end_time", "date");

  // Server driven pagination
  currentPage: number = 1;
  totalCount: number = 0;
  pageSize: number = DEFAULT_PAGE_SIZE;
  currentState: State;
  jobsLoading: boolean = false;
  timerDelay: Subscription;

  constructor(
    private router: Router,
    private errorHandler: ErrorHandler,
    private replicationService: ReplicationService,
    private operationService: OperationService,
    private translateService: TranslateService) {}

  public get showPaginationIndex(): boolean {
    return this.totalCount > 0;
  }

  ngOnInit() {
    this.currentRuleStatus = this.ruleStatus[0];
    this.currentJobStatus = this.jobStatus[0];
    this.currentJobSearchOption = 0;
  }

  ngOnDestroy() {
    if (this.timerDelay) {
      this.timerDelay.unsubscribe();
    }
  }

  // open replication rule
  openModal(): void {
    this.createEditPolicyComponent.openCreateEditRule();
  }

  // edit replication rule
  openEditRule(rule: ReplicationRule) {
    if (rule) {
      this.createEditPolicyComponent.openCreateEditRule(rule.id);
    }
  }

  goRegistry(): void {
    this.goToRegistry.emit();
  }

  goToLink(exeId: number): void {
    let linkUrl = ["harbor", "replications", exeId, "tasks"];
    this.router.navigate(linkUrl);
  }

  // Server driven data loading
  clrLoadJobs(state: State): void {
    if (!state || !state.page || !this.search.ruleId) {
      return;
    }
    this.currentState = state;

    let pageNumber: number = calculatePage(state);
    if (pageNumber <= 0) {
      pageNumber = 1;
    }

    let params: RequestQueryParams = new RequestQueryParams();
    // Pagination
    params.set("page", "" + pageNumber);
    params.set("page_size", "" + this.pageSize);
    // Search by status
    if (this.search.status.trim()) {
      params.set("status", this.search.status);
    }
    // Search by repository
    if (this.search.repoName.trim()) {
      params.set("repository", this.search.repoName);
    }
    // Search by timestamps
    if (this.search.startTimestamp.trim()) {
      params.set("start_time", this.search.startTimestamp);
    }
    if (this.search.endTimestamp.trim()) {
      params.set("end_time", this.search.endTimestamp);
    }

    this.jobsLoading = true;

    // Do filtering and sorting
    this.jobs = doFiltering<ReplicationJobItem>(this.jobs, state);
    this.jobs = doSorting<ReplicationJobItem>(this.jobs, state);

    this.jobsLoading = false;
<<<<<<< HEAD
    toPromise<ReplicationJob>(
      this.replicationService.getExecutions(this.search.ruleId, params)
    )
      .then(response => {
=======
      this.replicationService.getJobs(this.search.ruleId, params)
      .subscribe(response => {
>>>>>>> cd33d312
        this.totalCount = response.metadata.xTotalCount;
        this.jobs = response.data;

        if (!this.timerDelay) {
          this.timerDelay = timer(10000, 10000).subscribe(() => {
            let count: number = 0;
            this.jobs.forEach(job => {
              if (
                job.status === "pending" ||
                job.status === "running" ||
                job.status === "retrying"
              ) {
                count++;
              }
            });
            if (count > 0) {
              this.clrLoadJobs(this.currentState);
            } else {
              this.timerDelay.unsubscribe();
              this.timerDelay = null;
            }
          });
        }

        // Do filtering and sorting
        this.jobs = doFiltering<ReplicationJobItem>(this.jobs, state);
        this.jobs = doSorting<ReplicationJobItem>(this.jobs, state);

        this.jobsLoading = false;
      }, error => {
        this.jobsLoading = false;
        this.errorHandler.error(error);
      });
  }

  loadFirstPage(): void {
    let st: State = this.currentState;
    if (!st) {
      st = {
        page: {}
      };
    }
    st.page.size = this.pageSize;
    st.page.from = 0;
    st.page.to = this.pageSize - 1;

    this.clrLoadJobs(st);
  }

  selectOneRule(rule: ReplicationRule) {
    if (rule && rule.id) {
      this.hiddenJobList = false;
      this.search.ruleId = rule.id || "";
      this.search.repoName = "";
      this.search.status = "";
      this.currentJobSearchOption = 0;
      this.currentJobStatus = { key: "all", description: "REPLICATION.ALL" };
      this.loadFirstPage();
    }
  }

  replicateManualRule(rule: ReplicationRule) {
    if (rule) {
      let replicationMessage = new ConfirmationMessage(
        "REPLICATION.REPLICATION_TITLE",
        "REPLICATION.REPLICATION_SUMMARY",
        rule.name,
        rule,
        ConfirmationTargets.TARGET,
        ConfirmationButtons.REPLICATE_CANCEL
      );
      this.replicationConfirmDialog.open(replicationMessage);
    }
  }

  confirmReplication(message: ConfirmationAcknowledgement) {
    if (
      message &&
      message.source === ConfirmationTargets.TARGET &&
      message.state === ConfirmationState.CONFIRMED
    ) {
      let rule: ReplicationRule = message.data;

      if (rule) {
        forkJoin(this.replicationOperate(rule)).subscribe((item) => {
          this.selectOneRule(rule);
        });
      }
    }
  }

  replicationOperate(rule: ReplicationRule): Observable<any> {
    // init operation info
    let operMessage = new OperateInfo();
    operMessage.name = 'OPERATION.REPLICATION';
    operMessage.data.id = rule.id;
    operMessage.state = OperationState.progressing;
    operMessage.data.name = rule.name;
    this.operationService.publishInfo(operMessage);

    return this.replicationService.replicateRule(+rule.id)
        .pipe(map(response => {
          this.translateService.get('BATCH.REPLICATE_SUCCESS')
              .subscribe(res => operateChanges(operMessage, OperationState.success));
        })
        , catchError(error => {
          if (error && error.status === 412) {
            return forkJoin(this.translateService.get('BATCH.REPLICATE_FAILURE'),
                this.translateService.get('REPLICATION.REPLICATE_SUMMARY_FAILURE'))
                .pipe(map(function (res) {
                  operateChanges(operMessage, OperationState.failure, res[1]);
            }));
          } else {
            return this.translateService.get('BATCH.REPLICATE_FAILURE').pipe(map(res => {
              operateChanges(operMessage, OperationState.failure, res);
            }));
        }
      }));
  }

  customRedirect(rule: ReplicationRule) {
    this.redirect.emit(rule);
  }

  doSearchRules(ruleName: string) {
    this.search.ruleName = ruleName;
    this.listReplicationRule.retrieveRules(ruleName);
  }

  doFilterJobStatus($event: any) {
    if ($event && $event.target && $event.target["value"]) {
      let status = $event.target["value"];

      this.currentJobStatus = this.jobStatus.find((r: any) => r.key === status);
      if (this.currentJobStatus.key === "all") {
        status = "";
      }
      this.search.status = status;
      this.doSearchJobs(this.search.repoName);
    }
  }

  doSearchJobs(repoName: string) {
    this.search.repoName = repoName;
    this.loadFirstPage();
  }

  hideJobs() {
    this.search.ruleId = 0;
    this.jobs = [];
    this.hiddenJobList = true;
  }

<<<<<<< HEAD
  openStopExecutionsDialog(targets: ReplicationJobItem[]) {
    let ExecutionId = targets.map(robot => robot.id).join(",");
    let StopExecutionsMessage = new ConfirmationMessage(
      "REPLICATION.STOP_TITLE",
      "REPLICATION.STOP_SUMMARY",
      ExecutionId,
      targets,
      ConfirmationTargets.STOP_EXECUTIONS,
      ConfirmationButtons.STOP_CANCEL
    );
    this.StopConfirmDialog.open(StopExecutionsMessage);
  }

  confirmStop(message: ConfirmationAcknowledgement) {
    if (
      message &&
      message.state === ConfirmationState.CONFIRMED &&
      message.source === ConfirmationTargets.STOP_EXECUTIONS
    ) {
      this.StopExecutions(message.data);
    }
  }

  StopExecutions(targets: ReplicationJobItem[]): void {
    if (targets && targets.length < 1) {
      return;
    }

    this.isStopOnGoing = true;
    if  (this.jobs && this.jobs.length) {
      let ExecutionsStop$ = targets.map(target => this.StopOperate(target));
      forkJoin(ExecutionsStop$)
        .pipe(
          catchError(err => throwError(err)),
          finalize(() => {
            this.refreshJobs();
            this.isStopOnGoing = false;
            this.selectedRow = [];
          })
        )
        .subscribe(() => { });
=======
  stopJobs() {
    if (this.jobs && this.jobs.length) {
      this.isStopOnGoing = true;
      this.replicationService.stopJobs(this.jobs[0].policy_id)
        .subscribe(res => {
          this.refreshJobs();
          this.isStopOnGoing = false;
        }, error => this.errorHandler.error(error));
>>>>>>> cd33d312
    }
  }

  StopOperate(targets: ReplicationJobItem): any {
    let operMessage = new OperateInfo();
    operMessage.name = "OPERATION.STOP_EXECUTIONS";
    operMessage.data.id = targets.id;
    operMessage.state = OperationState.progressing;
    operMessage.data.name = targets.id;
    this.operationService.publishInfo(operMessage);

    return this.replicationService
      .stopJobs(targets.id)
      .pipe(
        map(
          () => operateChanges(operMessage, OperationState.success),
          err => operateChanges(operMessage, OperationState.failure, err)
        )
      );
  }

  reloadRules(isReady: boolean) {
    if (isReady) {
      this.search.ruleName = "";
      this.listReplicationRule.retrieveRules(this.search.ruleName);
    }
  }

  refreshRules() {
    this.listReplicationRule.retrieveRules();
  }

  refreshJobs() {
    this.currentJobStatus = this.jobStatus[0];
    this.search.startTime = " ";
    this.search.endTime = " ";
    this.search.repoName = "";
    this.search.startTimestamp = "";
    this.search.endTimestamp = "";
    this.search.status = "";

    this.currentPage = 1;

    let st: State = {
      page: {
        from: 0,
        to: this.pageSize - 1,
        size: this.pageSize
      }
    };
    this.clrLoadJobs(st);
  }

  toggleSearchJobOptionalName(option: number) {
    option === 1
      ? (this.currentJobSearchOption = 0)
      : (this.currentJobSearchOption = 1);
  }

  doJobSearchByStartTime(fromTimestamp: string) {
    this.search.startTimestamp = fromTimestamp;
    this.loadFirstPage();
  }

  doJobSearchByEndTime(toTimestamp: string) {
    this.search.endTimestamp = toTimestamp;
    this.loadFirstPage();
  }
}<|MERGE_RESOLUTION|>--- conflicted
+++ resolved
@@ -21,13 +21,8 @@
   EventEmitter
 } from "@angular/core";
 import { Comparator, State } from "../service/interface";
-<<<<<<< HEAD
-import { Subscription, forkJoin, timer, throwError} from "rxjs";
+import { Subscription, forkJoin, timer, throwError, Observable} from "rxjs";
 import { finalize, catchError, map } from "rxjs/operators";
-=======
-import { Subscription, forkJoin, timer, Observable} from "rxjs";
-
->>>>>>> cd33d312
 
 import { TranslateService } from "@ngx-translate/core";
 
@@ -61,14 +56,10 @@
 import { ConfirmationAcknowledgement } from "../confirmation-dialog/confirmation-state-message";
 import {operateChanges, OperationState, OperateInfo} from "../operation/operate";
 import {OperationService} from "../operation/operation.service";
-<<<<<<< HEAD
 
 import { Router } from "@angular/router";
-
-=======
 import { catchError, map } from "rxjs/operators";
 import { throwError as observableThrowError } from "rxjs";
->>>>>>> cd33d312
 const ruleStatus: { [key: string]: any } = [
   { key: "all", description: "REPLICATION.ALL_STATUS" },
   { key: "1", description: "REPLICATION.ENABLED" },
@@ -257,15 +248,8 @@
     this.jobs = doSorting<ReplicationJobItem>(this.jobs, state);
 
     this.jobsLoading = false;
-<<<<<<< HEAD
-    toPromise<ReplicationJob>(
       this.replicationService.getExecutions(this.search.ruleId, params)
-    )
-      .then(response => {
-=======
-      this.replicationService.getJobs(this.search.ruleId, params)
       .subscribe(response => {
->>>>>>> cd33d312
         this.totalCount = response.metadata.xTotalCount;
         this.jobs = response.data;
 
@@ -419,7 +403,6 @@
     this.hiddenJobList = true;
   }
 
-<<<<<<< HEAD
   openStopExecutionsDialog(targets: ReplicationJobItem[]) {
     let ExecutionId = targets.map(robot => robot.id).join(",");
     let StopExecutionsMessage = new ConfirmationMessage(
@@ -461,16 +444,6 @@
           })
         )
         .subscribe(() => { });
-=======
-  stopJobs() {
-    if (this.jobs && this.jobs.length) {
-      this.isStopOnGoing = true;
-      this.replicationService.stopJobs(this.jobs[0].policy_id)
-        .subscribe(res => {
-          this.refreshJobs();
-          this.isStopOnGoing = false;
-        }, error => this.errorHandler.error(error));
->>>>>>> cd33d312
     }
   }
 
