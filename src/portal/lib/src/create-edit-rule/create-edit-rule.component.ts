// Copyright (c) 2017 VMware, Inc. All Rights Reserved.
//
// Licensed under the Apache License, Version 2.0 (the "License");
// you may not use this file except in compliance with the License.
// You may obtain a copy of the License at
//
//    http://www.apache.org/licenses/LICENSE-2.0
//
// Unless required by applicable law or agreed to in writing, software
// distributed under the License is distributed on an "AS IS" BASIS,
// WITHOUT WARRANTIES OR CONDITIONS OF ANY KIND, either express or implied.
// See the License for the specific language governing permissions and
// limitations under the License.
import {
  Component,
  OnInit,
  OnDestroy,
  ViewChild,
  ChangeDetectorRef,
  Input,
  EventEmitter,
  Output
} from "@angular/core";
import { Filter, ReplicationRule, Endpoint, Label } from "../service/interface";
import { Subject ,  Subscription } from "rxjs";
import {debounceTime, distinctUntilChanged} from "rxjs/operators";
<<<<<<< HEAD
import { FormArray, FormBuilder, FormGroup, Validators, FormControl } from "@angular/forms";
import { clone, compareValue, isEmptyObject, toPromise } from "../utils";
=======
import { FormArray, FormBuilder, FormGroup, Validators } from "@angular/forms";
import { clone, compareValue, isEmptyObject } from "../utils";
>>>>>>> 204c139d
import { InlineAlertComponent } from "../inline-alert/inline-alert.component";
import { ReplicationService } from "../service/replication.service";
import { ErrorHandler } from "../error-handler/error-handler";
import { TranslateService } from "@ngx-translate/core";
import { EndpointService } from "../service/endpoint.service";
import { ProjectService } from "../service/project.service";
import { Project } from "../project-policy-config/project";
import { LabelState } from "../tag/tag.component";

const ONE_HOUR_SECONDS = 3600;
const ONE_DAY_SECONDS: number = 24 * ONE_HOUR_SECONDS;

@Component({
  selector: "hbr-create-edit-rule",
  templateUrl: "./create-edit-rule.component.html",
  styleUrls: ["./create-edit-rule.component.scss"]
})
export class CreateEditRuleComponent implements OnInit, OnDestroy {
  _localTime: Date = new Date();
  sourceList: Endpoint[] = [];
  targetList: Endpoint[] = [];
  projectList: Project[] = [];
  selectedProjectList: Project[] = [];
  isFilterHide = false;
  weeklySchedule: boolean;
  isScheduleOpt: boolean;
  isImmediate = false;
  noProjectInfo = "";
  noEndpointInfo = "";
  isPushMode = true;
  noSelectedProject = true;
  noSelectedEndpoint = true;
  filterCount = 0;
  alertClosed = false;
  triggerNames: string[] = ["Manual", "Immediate", "Scheduled"];
  filterSelect: string[] = ["type", "repository", "tag", "label"];
  ruleNameTooltip = "REPLICATION.NAME_TOOLTIP";
  headerTitle = "REPLICATION.ADD_POLICY";

  createEditRuleOpened: boolean;
  filterListData: { [key: string]: any }[] = [];
  inProgress = false;
  inNameChecking = false;
  isRuleNameValid = true;
  nameChecker: Subject<string> = new Subject<string>();
  proNameChecker: Subject<string> = new Subject<string>();
  firstClick = 0;
  policyId: number;
  labelInputVal = '';
  filterLabelInfo: Label[] = [];  // store filter selected labels` id
  deletedLabelCount = 0;
  deletedLabelInfo: string;

  namespaceList: [any] = [{
    id: 1,
    name: "namespace1"
  }];

  confirmSub: Subscription;
  ruleForm: FormGroup;
  formArrayLabel: FormArray;
  copyUpdateForm: ReplicationRule;
  cronString: string;

  @Input() projectId: number;
  @Input() projectName: string;
  @Input() withAdmiral: boolean;

  @Output() goToRegistry = new EventEmitter<any>();
  @Output() reload = new EventEmitter<boolean>();

  @ViewChild(InlineAlertComponent) inlineAlert: InlineAlertComponent;

  emptyProject = {
    project_id: -1,
    name: ""
  };
  emptyEndpoint = {
    id: -1,
    credential: {
      access_key: "",
      access_secret: "",
      type: ""
    },
    description: "",
    insecure: false,
    name: "",
    type: "",
    url: "",
  };
  constructor(
    private fb: FormBuilder,
    private repService: ReplicationService,
    private endpointService: EndpointService,
    private errorHandler: ErrorHandler,
    private proService: ProjectService,
    private translateService: TranslateService,
    private ref: ChangeDetectorRef
  ) {
    this.createForm();
  }

  baseFilterData(name: string, option: string[], state: boolean) {
    return {
      name: name,
      options: option,
      state: state,
      isValid: true,
      isOpen: false  // label list
    };
  }

  ngOnInit(): void {
    if (this.withAdmiral) {
      this.filterSelect = ["type", "repository", "tag"];
    }

<<<<<<< HEAD
    toPromise<Endpoint[]>(this.endpointService.getEndpoints())
      .then(endPoints => {
        this.targetList = endPoints || [];
        this.sourceList = endPoints || [];
      })
      .catch((error: any) => this.errorHandler.error(error));

=======
    this.endpointService.getEndpoints()
      .subscribe(targets => {
        this.targetList = targets || [];
      }, (error: any) => this.errorHandler.error(error));

    if (!this.projectId) {
      this.proService.listProjects("", undefined)
        .subscribe(targets => {
          this.projectList = targets || [];
        }, error => this.errorHandler.error(error));
    }

>>>>>>> 204c139d
    this.nameChecker
      .pipe(debounceTime(300))
      .pipe(distinctUntilChanged())
      .subscribe((ruleName: string) => {
        let cont = this.ruleForm.controls["name"];
        if (cont) {
          this.isRuleNameValid = cont.valid;
          if (this.isRuleNameValid) {
            this.inNameChecking = true;
              this.repService.getReplicationRules(0, ruleName)
              .subscribe(response => {
                if (response.some(rule => rule.name === ruleName)) {
                  this.ruleNameTooltip = "TOOLTIP.RULE_USER_EXISTING";
                  this.isRuleNameValid = false;
                }
                this.inNameChecking = false;
              }, () => {
                this.inNameChecking = false;
              });
          } else {
            this.ruleNameTooltip = "REPLICATION.NAME_TOOLTIP";
          }
        }
      });
  }

<<<<<<< HEAD
  sourceChange($event): void  {
    if ($event && $event.target) {
      if ($event.target["value"] === "-1") {
        this.noSelectedEndpoint = true;
        return;
      }
      let selecedTarget: Endpoint = this.sourceList.find(
        source => source.id === +$event.target["value"]
      );
      this.noSelectedEndpoint = false;
    }
=======
    this.proNameChecker
      .pipe(debounceTime(500))
      .pipe(distinctUntilChanged())
      .subscribe((resp: string) => {
        let name = this.ruleForm.controls["projects"].value[0].name;
        this.noProjectInfo = "";
        this.selectedProjectList = [];
        this.proService.listProjects(name, undefined)
          .subscribe((res: any) => {
            if (res) {
              this.selectedProjectList = res.slice(0, 10);
              // if input value exit in project list
              let pro = res.find((data: any) => data.name === name);
              if (!pro) {
                this.noProjectInfo = "REPLICATION.NO_PROJECT_INFO";
                this.noSelectedProject = true;
              } else {
                this.noProjectInfo = "";
                this.noSelectedProject = false;
                this.setProject([pro]);
              }
            } else {
              this.noProjectInfo = "REPLICATION.NO_PROJECT_INFO";
              this.noSelectedProject = true;
            }
          }, (error: any) => {
            this.errorHandler.error(error);
            this.noProjectInfo = "REPLICATION.NO_PROJECT_INFO";
            this.noSelectedProject = true;
          });
      });
>>>>>>> 204c139d
  }

  ngOnDestroy(): void {
    if (this.confirmSub) {
      this.confirmSub.unsubscribe();
    }
    if (this.nameChecker) {
      this.nameChecker.unsubscribe();
    }
    if (this.proNameChecker) {
      this.proNameChecker.unsubscribe();
    }
  }
  get src_namespaces(): FormArray { return this.ruleForm.get('src_namespaces') as FormArray; }

  get isValid() {
    return !(
      !this.isRuleNameValid ||
      this.noSelectedEndpoint ||
      this.inProgress
    );
  }

  createForm() {
    this.formArrayLabel = this.fb.array([]);
    this.ruleForm = this.fb.group({
      name: ["", Validators.required],
      description: "",
      src_registry_id: new FormControl(),
      src_namespaces: new FormArray([new FormControl('')], Validators.required),
      dest_registry_id: new FormControl(),
      dest_namespace: "",
      trigger: this.fb.group({
        kind: this.triggerNames[0],
        schedule_param: this.fb.group({
          cron: ""
        })
      }),
      filters: this.fb.array([]),
      deletion: false
    });
  }

  initForm(): void {
    this.ruleForm.reset({
      name: "",
      description: "",
      trigger: {
        kind: this.triggerNames[0],
        schedule_param: {
         cron: ""
        }
      },
      deletion: false
    });
    this.setFilter([]);

    this.copyUpdateForm = clone(this.ruleForm.value);
  }

  updateForm(rule: ReplicationRule): void {
    this.ruleForm.reset({
      name: rule.name,
      description: rule.description,
      src_namespaces: rule.src_namespaces,
      dest_namespace: rule.dest_namespace,
      trigger: rule.trigger,
      deletion: rule.deletion
    });

    this.noSelectedProject = false;
    this.noSelectedEndpoint = false;

    if (rule.filters) {
      this.reOrganizeLabel(rule.filters);
      this.setFilter(rule.filters);
      this.updateFilter(rule.filters);
    }

    // Force refresh view
    let hnd = setInterval(() => this.ref.markForCheck(), 100);
    setTimeout(() => clearInterval(hnd), 2000);
  }

  // reorganize filter structure
  reOrganizeLabel(filterLabels: any[]): void {
    let count = 0;
    if (filterLabels.length) {
      this.filterLabelInfo = [];

      let delLabel = '';
      filterLabels.forEach((data: any) => {
        if (data.kind === this.filterSelect[3]) {
          if (!data.value.deleted) {
            count++;
            this.filterLabelInfo.push(data.value);
          } else {
            this.deletedLabelCount++;
            delLabel += data.value.name + ',';
          }
        }
      });

      this.translateService.get('REPLICATION.DELETED_LABEL_INFO', {
        param: delLabel
      }).subscribe((res: string) => {
        this.deletedLabelInfo = res;
        this.alertClosed = false;
      });

      // delete api return label info, replace with label count
      if (delLabel || count) {
        let len = filterLabels.length;
        for (let i = 0; i < len; i++) {
          let lab = filterLabels.find(data => data.kind === this.filterSelect[3]);
          if (lab) { filterLabels.splice(filterLabels.indexOf(lab), 1); }
        }
        filterLabels.push({ kind: 'label', value: count + ' labels' });
        this.labelInputVal = count.toString();
      }
    }
  }

  get projects(): FormArray {
    return this.ruleForm.get("projects") as FormArray;
  }
  setProject(projects: Project[]) {
    const projectFGs = projects.map(project => this.fb.group(project));
    const projectFormArray = this.fb.array(projectFGs);
    this.ruleForm.setControl("projects", projectFormArray);
  }

  get filters(): FormArray {
    return this.ruleForm.get("filters") as FormArray;
  }
  setFilter(filters: Filter[]) {
    const filterFGs = filters.map(filter => this.fb.group(filter));
    const filterFormArray = this.fb.array(filterFGs);
    this.ruleForm.setControl("filters", filterFormArray);
  }



  initFilter(name: string) {
    return this.fb.group({
      kind: name,
      value: ''
    });
  }

  filterChange($event: any, selectedValue: string) {
    if ($event && $event.target["value"]) {
      let id: number = $event.target.id;
      let name: string = $event.target.name;
      let value: string = $event.target["value"];

      const controlArray = <FormArray>this.ruleForm.get('filters');
      this.filterListData.forEach((data, index) => {
        if (index === +id) {
          data.name = $event.target.name = value;
        } else {
          data.options.splice(data.options.indexOf(value), 1);
        }
        if (data.options.indexOf(name) === -1) {
          data.options.push(name);
        }

        // if before select, $event is label
        if (!this.withAdmiral && name === this.filterSelect[3] && data.name === value) {
          this.labelInputVal = controlArray.controls[index].get('value').value.split(' ')[0];
          data.isOpen = false;
          controlArray.controls[index].get('value').setValue('');
        }
        // if before select, $event is  not label
        if (!this.withAdmiral && data.name === this.filterSelect[2]) {
          if (this.labelInputVal) {
            controlArray.controls[index].get('value').setValue(this.labelInputVal + ' labels');
          } else {
            controlArray.controls[index].get('value').setValue('');
          }

          // this.labelInputVal = '';
          data.isOpen = false;
        }

      });
    }
  }

  // when input value is label, then open label panel
  openLabelList(labelTag: string, indexId: number, $event: any) {
    if (!this.withAdmiral && labelTag === this.filterSelect[3]) {
      this.filterListData.forEach((data, index) => {
        if (index === indexId) {
          data.isOpen = true;
        } else {
          data.isOpen = false;
        }
      });
    }
  }

  targetChange($event: any) {
    if ($event && $event.target) {
      if ($event.target["value"] === "-1") {
        this.noSelectedEndpoint = true;
        return;
      }
      this.noSelectedEndpoint = false;
    }
  }

  // Handle the form validation
  handleValidation(): void {
    let cont = this.ruleForm.controls["projects"];
    if (cont && cont.valid) {
      this.proNameChecker.next(cont.value[0].name);
    }
  }

  focusClear($event: any): void {
    if (this.policyId < 0 && this.firstClick === 0) {
      if ($event && $event.target && $event.target["value"]) {
        $event.target["value"] = "";
      }
      this.firstClick++;
    }
  }

  leaveInput() {
    this.selectedProjectList = [];
  }

  selectedProjectName(projectName: string) {
    this.noSelectedProject = false;
    let pro: Project = this.selectedProjectList.find(
      data => data.name === projectName
    );
    this.setProject([pro]);
    this.selectedProjectList = [];
    this.noProjectInfo = "";
  }

  selectedProject(project: Project): void {
    if (!project) {
      this.noSelectedProject = true;
    } else {
      this.noSelectedProject = false;
      this.setProject([project]);
    }
  }

  addNewNamespace(): void {
    this.src_namespaces.push(new FormControl());
  }

  deleteNamespace(index: number): void {
    this.src_namespaces.removeAt(index);
  }

  addNewFilter(): void {
    const controlArray = <FormArray>this.ruleForm.get('filters');
    if (this.filterCount === 0) {
      this.filterListData.push(
        this.baseFilterData(
          this.filterSelect[0],
          this.filterSelect.slice(),
          true,
        )
      );
      controlArray.push(this.initFilter(this.filterSelect[0]));
    } else {
      let nameArr: string[] = this.filterSelect.slice();
      this.filterListData.forEach(data => {
        nameArr.splice(nameArr.indexOf(data.name), 1);
      });
      // when add a new filter,the filterListData should change the options
      this.filterListData.filter(data => {
        data.options.splice(data.options.indexOf(nameArr[0]), 1);
      });
      this.filterListData.push(this.baseFilterData(nameArr[0], nameArr, true));
      controlArray.push(this.initFilter(nameArr[0]));
    }
    this.filterCount += 1;
    if (this.filterCount >= this.filterSelect.length) {
      this.isFilterHide = true;
    }
    if (controlArray.controls[this.filterCount - 1].get('kind').value === this.filterSelect[3] && this.labelInputVal) {
      controlArray.controls[this.filterCount - 1].get('value').setValue(this.labelInputVal + ' labels');
    }

  }

  // delete a filter
  deleteFilter(i: number): void {
    if (i >= 0) {
      let delFilter = this.filterListData.splice(i, 1)[0];
      if (this.filterCount === this.filterSelect.length) {
        this.isFilterHide = false;
      }
      this.filterCount -= 1;
      if (this.filterListData.length) {
        let optionVal = delFilter.name;
        this.filterListData.filter(data => {
          if (data.options.indexOf(optionVal) === -1) {
            data.options.push(optionVal);
          }
        });
      }
      const control = <FormArray>this.ruleForm.get('filters');
      if (control.controls[i].get('kind').value === this.filterSelect[2]) {
        this.filterLabelInfo = [];
        this.labelInputVal = "";
      }
      control.removeAt(i);
      this.setFilter(control.value);
    }
  }

  selectTrigger($event: any): void {
    if ($event && $event.target && $event.target["value"]) {
      let val: string = $event.target["value"];
      if (val === this.triggerNames[2]) {
        this.isScheduleOpt = true;
        this.isImmediate = false;
      }
      if (val === this.triggerNames[1]) {
        this.isScheduleOpt = false;
        this.isImmediate = true;
      }
      if (val === this.triggerNames[0]) {
        this.isScheduleOpt = false;
        this.isImmediate = false;
      }
    }
  }

  // Replication Schedule select value exchange
  selectSchedule($event: any): void {
  }

  checkRuleName(): void {
    let ruleName: string = this.ruleForm.controls["name"].value;
    if (ruleName) {
      this.nameChecker.next(ruleName);
    } else {
      this.ruleNameTooltip = "REPLICATION.NAME_TOOLTIP";
    }
  }

  updateFilter(filters: any) {
    let opt: string[] = this.filterSelect.slice();
    filters.forEach((filter: any) => {
      opt.splice(opt.indexOf(filter.kind), 1);
    });
    filters.forEach((filter: any) => {
      let option: string[] = opt.slice();
      option.unshift(filter.kind);
      this.filterListData.push(this.baseFilterData(filter.kind, option, true));
    });
    this.filterCount = filters.length;
    if (filters.length === this.filterSelect.length) {
      this.isFilterHide = true;
    }
  }

  selectedLabelList(selectedLabels: LabelState[], indexId: number) {
    // set input value of filter label
    const controlArray = <FormArray>this.ruleForm.get('filters');

    this.filterListData.forEach((data, index) => {
      if (data.name === this.filterSelect[2]) {
        let labelsLength = selectedLabels.filter(lab => lab.iconsShow === true).length;
        if (labelsLength > 0) {
          controlArray.controls[index].get('value').setValue(labelsLength + ' labels');
          this.labelInputVal = labelsLength.toString();
        } else {
          controlArray.controls[index].get('value').setValue('');
        }
      }
    });

    // store filter label info
    this.filterLabelInfo = [];
    selectedLabels.forEach(data => {
      if (data.iconsShow === true) {
        this.filterLabelInfo.push(data.label);
      }
    });
  }

  setFilterLabelVal(filters: any[]) {
    let labels: any = filters.find(data => data.kind === this.filterSelect[2]);

    if (labels) {
      filters.splice(filters.indexOf(labels), 1);
      let info: any[] = [];
      this.filterLabelInfo.forEach(data => {
        info.push({ kind: 'label', value: data.id });
      });
      filters.push.apply(filters, info);
    }
  }

  public hasFormChange(): boolean {
    return !isEmptyObject(this.hasChanges());
  }

  onSubmit() {
    // add new Replication rule
    this.inProgress = true;
    let copyRuleForm: ReplicationRule = this.ruleForm.value;
    copyRuleForm.trigger = null;
    if (this.isPushMode) {
      copyRuleForm.src_registry_id = null;
    } else {
      copyRuleForm.dest_registry_id = null;
    }
    // rewrite key name of label when filer contain labels.
    if (copyRuleForm.filters) { this.setFilterLabelVal(copyRuleForm.filters); }

    if (this.policyId < 0) {
      this.repService
        .createReplicationRule(copyRuleForm)
        .subscribe(() => {
          this.translateService
            .get("REPLICATION.CREATED_SUCCESS")
            .subscribe(res => this.errorHandler.info(res));
          this.inProgress = false;
          this.reload.emit(true);
          this.close();
        }, (error: any) => {
          this.inProgress = false;
          this.inlineAlert.showInlineError(error);
        });
    } else {
      this.repService
        .updateReplicationRule(this.policyId, this.ruleForm.value)
        .subscribe(() => {
          this.translateService
            .get("REPLICATION.UPDATED_SUCCESS")
            .subscribe(res => this.errorHandler.info(res));
          this.inProgress = false;
          this.reload.emit(true);
          this.close();
        }, (error: any) => {
          this.inProgress = false;
          this.inlineAlert.showInlineError(error);
        });
    }
  }

  openCreateEditRule(ruleId?: number | string): void {
    this.initForm();
    this.inlineAlert.close();
    this.selectedProjectList = [];
    this.filterCount = 0;
    this.isFilterHide = false;
    this.filterListData = [];
    this.firstClick = 0;
    this.noSelectedProject = true;
    this.noSelectedEndpoint = true;
    this.isRuleNameValid = true;
    this.deletedLabelCount = 0;

    this.weeklySchedule = false;
    this.isScheduleOpt = false;
    this.isImmediate = false;
    this.policyId = -1;
    this.createEditRuleOpened = true;
    this.filterLabelInfo = [];
    this.labelInputVal = '';

    this.noProjectInfo = "";
    this.noEndpointInfo = "";
    if (this.targetList.length === 0) {
      this.noEndpointInfo = "REPLICATION.NO_ENDPOINT_INFO";
    }
    if (this.projectList.length === 0 && !this.projectName) {
      this.noProjectInfo = "REPLICATION.NO_PROJECT_INFO";
    }

    if (ruleId) {
      this.policyId = +ruleId;
      this.headerTitle = "REPLICATION.EDIT_POLICY_TITLE";
      this.repService.getReplicationRule(ruleId)
        .subscribe(response => {
          this.copyUpdateForm = clone(response);
          // set filter value is [] if callback filter value is null.
          this.updateForm(response);
          // keep trigger same value
          this.copyUpdateForm.trigger = clone(response.trigger);
          this.copyUpdateForm.filters = this.copyUpdateForm.filters === null ? [] : this.copyUpdateForm.filters;
        }, (error: any) => {
          this.inlineAlert.showInlineError(error);
        });
    } else {
      this.headerTitle = "REPLICATION.ADD_POLICY";
      this.copyUpdateForm = clone(this.ruleForm.value);
    }
  }

  close(): void {
    this.createEditRuleOpened = false;
  }

  confirmCancel(confirmed: boolean) {
    this.inlineAlert.close();
    this.close();
  }

  onCancel(): void {
    if (this.hasFormChange()) {
      this.inlineAlert.showInlineConfirmation({
        message: "ALERT.FORM_CHANGE_CONFIRMATION"
      });
    } else {
      this.close();
    }
  }

  goRegistry(): void {
    this.goToRegistry.emit();
  }

  hasChanges(): boolean {
    let formValue = clone(this.ruleForm.value);
    let initValue = clone(this.copyUpdateForm);
    let initValueCopy: any = {};
    for (let key of Object.keys(formValue)) {
      initValueCopy[key] = initValue[key];
    }

    if (formValue.filters && formValue.filters.length > 0) {
      formValue.filters.forEach((data, index) => {
        if (data.kind === this.filterSelect[2]) {
          formValue.filters.splice(index, 1);
        }
      });
      // rewrite filter label
      this.filterLabelInfo.forEach(data => {
        formValue.filters.push({ kind: "label", pattern: "", value: data });
      });
    }

    if (!compareValue(formValue, initValueCopy)) {
      return true;
    }
    return false;
  }
}<|MERGE_RESOLUTION|>--- conflicted
+++ resolved
@@ -24,13 +24,8 @@
 import { Filter, ReplicationRule, Endpoint, Label } from "../service/interface";
 import { Subject ,  Subscription } from "rxjs";
 import {debounceTime, distinctUntilChanged} from "rxjs/operators";
-<<<<<<< HEAD
 import { FormArray, FormBuilder, FormGroup, Validators, FormControl } from "@angular/forms";
-import { clone, compareValue, isEmptyObject, toPromise } from "../utils";
-=======
-import { FormArray, FormBuilder, FormGroup, Validators } from "@angular/forms";
 import { clone, compareValue, isEmptyObject } from "../utils";
->>>>>>> 204c139d
 import { InlineAlertComponent } from "../inline-alert/inline-alert.component";
 import { ReplicationService } from "../service/replication.service";
 import { ErrorHandler } from "../error-handler/error-handler";
@@ -148,28 +143,10 @@
       this.filterSelect = ["type", "repository", "tag"];
     }
 
-<<<<<<< HEAD
-    toPromise<Endpoint[]>(this.endpointService.getEndpoints())
-      .then(endPoints => {
-        this.targetList = endPoints || [];
-        this.sourceList = endPoints || [];
-      })
-      .catch((error: any) => this.errorHandler.error(error));
-
-=======
-    this.endpointService.getEndpoints()
-      .subscribe(targets => {
-        this.targetList = targets || [];
-      }, (error: any) => this.errorHandler.error(error));
-
-    if (!this.projectId) {
-      this.proService.listProjects("", undefined)
-        .subscribe(targets => {
-          this.projectList = targets || [];
-        }, error => this.errorHandler.error(error));
-    }
-
->>>>>>> 204c139d
+    this.endpointService.getEndpoints().subscribe(endPoints => {
+      this.targetList = endPoints || [];
+      this.sourceList = endPoints || [];
+    }).catch((error: any) => this.errorHandler.error(error));
     this.nameChecker
       .pipe(debounceTime(300))
       .pipe(distinctUntilChanged())
@@ -196,7 +173,6 @@
       });
   }
 
-<<<<<<< HEAD
   sourceChange($event): void  {
     if ($event && $event.target) {
       if ($event.target["value"] === "-1") {
@@ -208,39 +184,6 @@
       );
       this.noSelectedEndpoint = false;
     }
-=======
-    this.proNameChecker
-      .pipe(debounceTime(500))
-      .pipe(distinctUntilChanged())
-      .subscribe((resp: string) => {
-        let name = this.ruleForm.controls["projects"].value[0].name;
-        this.noProjectInfo = "";
-        this.selectedProjectList = [];
-        this.proService.listProjects(name, undefined)
-          .subscribe((res: any) => {
-            if (res) {
-              this.selectedProjectList = res.slice(0, 10);
-              // if input value exit in project list
-              let pro = res.find((data: any) => data.name === name);
-              if (!pro) {
-                this.noProjectInfo = "REPLICATION.NO_PROJECT_INFO";
-                this.noSelectedProject = true;
-              } else {
-                this.noProjectInfo = "";
-                this.noSelectedProject = false;
-                this.setProject([pro]);
-              }
-            } else {
-              this.noProjectInfo = "REPLICATION.NO_PROJECT_INFO";
-              this.noSelectedProject = true;
-            }
-          }, (error: any) => {
-            this.errorHandler.error(error);
-            this.noProjectInfo = "REPLICATION.NO_PROJECT_INFO";
-            this.noSelectedProject = true;
-          });
-      });
->>>>>>> 204c139d
   }
 
   ngOnDestroy(): void {
