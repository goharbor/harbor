::ng-deep .modal-dialog {
  width: 25rem;
}

.modal-body {
  outline: none;
  padding-top: 0.8rem;
  overflow-y: visible;
  overflow-x: visible;

  .clr-form {
    .left-label {
      width: 9.5rem;
    }
<<<<<<< HEAD
    .mr-3px {
      margin-right: 3px;
    }

    .left-label {
      position: relative;
    }

    .quota-input {
      width: 1.5rem;
      margin-left: 1rem;
      margin-right: 0.2rem;
    }
    .clr-validate-icon {
      margin-left: -0.6rem;
    }
=======

    .mr-3px {
      margin-right: 3px;
    }

    .left-label {
      position: relative;
    }

    .quota-input {
      width: 1.5rem;
      margin-left: 1rem;
      margin-right: 0.2rem;
    }

    .clr-validate-icon {
      margin-left: -0.6rem;
    }

>>>>>>> 90afbe94
    .select-div {
      width: 2.5rem;
    }

    .clr-select-wrapper {
      position: absolute;
      right: -5rem;
      top: -0.08rem;
    }

  }

  .clr-form-compact-common {
    .left-label {
      width: 7.5rem;
    }
<<<<<<< HEAD
    .quota-input {
      margin-left: 0rem;
    }

    .select-div {
      width: 1.6rem;
    }
=======

    .quota-input {
      margin-left: 0rem;
    }

    .select-div {
      width: 1.6rem;
    }

>>>>>>> 90afbe94
    .clr-select-wrapper {
      right: -4rem;
    }
  }
}

.progress-block {
  width: 8rem;
}

.progress-div {
  position: absolute;
  padding-right: 0.6rem;
  width: 9rem;
  top: 0.2rem;
  right: -13.1rem;
<<<<<<< HEAD
}

::ng-deep {
  .progress {
    &.warning>progress {
      color: orange;

      &::-webkit-progress-value {
        background-color: orange;
      }

      &::-moz-progress-bar {
        background-color: orange;
      }
    }
  }
=======
>>>>>>> 90afbe94
}

.progress-label {
  position: absolute;
  right: -3rem;
  margin-top: 0;
  width: 4rem;
  font-weight: 100;
  font-size: 10px;
}

::ng-deep {
  .clr-error {
    .clr-validate-icon {
      margin-left: -12px;
    }
  }
}<|MERGE_RESOLUTION|>--- conflicted
+++ resolved
@@ -12,24 +12,6 @@
     .left-label {
       width: 9.5rem;
     }
-<<<<<<< HEAD
-    .mr-3px {
-      margin-right: 3px;
-    }
-
-    .left-label {
-      position: relative;
-    }
-
-    .quota-input {
-      width: 1.5rem;
-      margin-left: 1rem;
-      margin-right: 0.2rem;
-    }
-    .clr-validate-icon {
-      margin-left: -0.6rem;
-    }
-=======
 
     .mr-3px {
       margin-right: 3px;
@@ -49,7 +31,6 @@
       margin-left: -0.6rem;
     }
 
->>>>>>> 90afbe94
     .select-div {
       width: 2.5rem;
     }
@@ -66,15 +47,6 @@
     .left-label {
       width: 7.5rem;
     }
-<<<<<<< HEAD
-    .quota-input {
-      margin-left: 0rem;
-    }
-
-    .select-div {
-      width: 1.6rem;
-    }
-=======
 
     .quota-input {
       margin-left: 0rem;
@@ -84,7 +56,6 @@
       width: 1.6rem;
     }
 
->>>>>>> 90afbe94
     .clr-select-wrapper {
       right: -4rem;
     }
@@ -101,25 +72,6 @@
   width: 9rem;
   top: 0.2rem;
   right: -13.1rem;
-<<<<<<< HEAD
-}
-
-::ng-deep {
-  .progress {
-    &.warning>progress {
-      color: orange;
-
-      &::-webkit-progress-value {
-        background-color: orange;
-      }
-
-      &::-moz-progress-bar {
-        background-color: orange;
-      }
-    }
-  }
-=======
->>>>>>> 90afbe94
 }
 
 .progress-label {
