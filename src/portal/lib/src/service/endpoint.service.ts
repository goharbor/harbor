--- conflicted
+++ resolved
@@ -9,12 +9,8 @@
   HTTP_GET_OPTIONS
 } from "../utils";
 import { RequestQueryParams } from "./RequestQueryParams";
-<<<<<<< HEAD
 import { Endpoint, ReplicationRule, Adapter } from "./interface";
-=======
-import { Endpoint, ReplicationRule } from "./interface";
 import { catchError, map } from "rxjs/operators";
->>>>>>> cd33d312
 
 /**
  * Define the service methods to handle the endpoint related things.
