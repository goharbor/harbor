--- conflicted
+++ resolved
@@ -95,10 +95,7 @@
 }
 
 .margin-top-05 {
-<<<<<<< HEAD
     margin-top: 0.5rem;
-=======
-  margin-top: 0.5rem;
 }
 
 .margin-left-05 {
@@ -111,5 +108,4 @@
 
 .row-inline label {
   align-self: end;
->>>>>>> 9345fe39
 }