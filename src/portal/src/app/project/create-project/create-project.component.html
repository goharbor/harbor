<clr-modal [(clrModalOpen)]="createProjectOpened" [clrModalStaticBackdrop]="staticBackdrop" [clrModalClosable]="closable">
    <h3 class="modal-title">{{'PROJECT.NEW_PROJECT' | translate}}</h3>
    <div class="modal-body modal-height">
        <inline-alert></inline-alert>
        <form #projectForm="ngForm" class="clr-form clr-form-horizontal">
            <clr-input-container>
                <label class="required">{{'PROJECT.NAME' | translate}}</label>
                <input clrInput type="text" id="create_project_name" [(ngModel)]="project.name" name="create_project_name" class="input-width"
                    required pattern="^[a-z0-9]+(?:[._-][a-z0-9]+)*$" minlength="2" #projectName="ngModel" autocomplete="off"
                    (keyup)='handleValidation()'>
                <clr-control-error *ngIf="!isNameValid" class="tooltip-content">
                    {{ nameTooltipText | translate }}
                </clr-control-error>
                <span class="spinner spinner-inline" [hidden]="!checkOnGoing"></span>
            </clr-input-container>
            <clr-checkbox-container>
                <label class="form-group-label-override">{{'PROJECT.ACCESS_LEVEL' | translate}}
                    <clr-tooltip>
                        <clr-icon clrTooltipTrigger shape="info-circle" size="24"></clr-icon>
                        <clr-tooltip-content clrPosition="bottom-left" clrSize="lg" *clrIfOpen>
                            <span>{{'PROJECT.INLINE_HELP_PUBLIC' | translate }}</span>
                        </clr-tooltip-content>
                    </clr-tooltip>
                </label>
                <clr-checkbox-wrapper>
                    <input clrCheckbox type="checkbox" id="create_project_public" [(ngModel)]="project.metadata.public" name="public">
                    <label>{{ 'PROJECT.PUBLIC' | translate}}</label>
                </clr-checkbox-wrapper>
            </clr-checkbox-container>
            <clr-input-container *ngIf="isSystemAdmin">
                <label for="create_project_count_limit" class="required">{{'PROJECT.COUNT_QUOTA' | translate}}
                    <clr-tooltip>
                        <clr-icon clrTooltipTrigger shape="info-circle" size="24"></clr-icon>
                        <clr-tooltip-content clrPosition="bottom-left" clrSize="lg" *clrIfOpen>
                            <span>{{'PROJECT.QUOTA_UNLIMIT_TIP' | translate }}</span>
                        </clr-tooltip-content>
                    </clr-tooltip>
                </label>
                <input clrInput type="text" id="create_project_count_limit" [(ngModel)]="countLimit" name="create_project_count_limit" class="input-width"
                    #projectCountLimit="ngModel" autocomplete="off">
<<<<<<< HEAD
                <clr-control-error *ngIf="projectCountLimit.invalid && (projectCountLimit.dirty || projectCountLimit.touched)" class="tooltip-content">
=======
                <clr-control-error class="tooltip-content">
>>>>>>> 90afbe94
                    {{ 'PROJECT.COUNT_QUOTA_TIP' | translate }}
                </clr-control-error>
                <span class="spinner spinner-inline" [hidden]="!checkOnGoing"></span>
            </clr-input-container>
            <div class="clr-form-control" *ngIf="isSystemAdmin">
                <label for="create_project_storage_limit" class="required clr-control-label">{{'PROJECT.STORAGE_QUOTA' | translate}}
                    <clr-tooltip>
                        <clr-icon clrTooltipTrigger shape="info-circle" size="24"></clr-icon>
                        <clr-tooltip-content clrPosition="bottom-left" clrSize="lg" *clrIfOpen>
                            <span>{{'PROJECT.QUOTA_UNLIMIT_TIP' | translate }}</span>
                        </clr-tooltip-content>
                    </clr-tooltip>
                </label>
<<<<<<< HEAD
                <div class="clr-control-container">
=======
                <div class="clr-control-container" [class.clr-error]="(projectStorageLimit.invalid && (projectStorageLimit.dirty || projectStorageLimit.touched))||projectStorageLimit.errors">
>>>>>>> 90afbe94
                    <input type="text" id="create_project_storage_limit" [(ngModel)]="storageLimit" name="create_project_storage_limit" class="mr-10 clr-input"
                        #projectStorageLimit="ngModel" autocomplete="off">
                    <clr-icon class="clr-validate-icon" shape="exclamation-circle"></clr-icon>
                    <div class="clr-select-wrapper">
                        <select id="create_project_storage_limit_unit" name="create_project_storage_limit_unit" [(ngModel)]="storageLimitUnit">
                            <ng-template ngFor let-quotaUnit [ngForOf]="quotaUnits" let-i="index">
                                <option *ngIf="i>1" [value]="quotaUnit.UNIT">{{ quotaUnit.UNIT }}</option>
                            </ng-template>
                        </select>

                    </div>
                    <clr-control-error *ngIf="(projectStorageLimit.invalid && (projectStorageLimit.dirty || projectStorageLimit.touched))||projectStorageLimit.errors"
                        class="tooltip-content">
                        {{ 'PROJECT.STORAGE_QUOTA_TIP' | translate }}
                    </clr-control-error>
                </div>
            </div>
        </form>
    </div>
    <div class="modal-footer">
        <button type="button" class="btn btn-outline" (click)="onCancel()">{{'BUTTON.CANCEL' | translate}}</button>
        <button type="button" class="btn btn-primary" [disabled]="!isValid" (click)="onSubmit()">{{'BUTTON.OK' | translate}}</button>
    </div>
</clr-modal><|MERGE_RESOLUTION|>--- conflicted
+++ resolved
@@ -38,11 +38,7 @@
                 </label>
                 <input clrInput type="text" id="create_project_count_limit" [(ngModel)]="countLimit" name="create_project_count_limit" class="input-width"
                     #projectCountLimit="ngModel" autocomplete="off">
-<<<<<<< HEAD
-                <clr-control-error *ngIf="projectCountLimit.invalid && (projectCountLimit.dirty || projectCountLimit.touched)" class="tooltip-content">
-=======
                 <clr-control-error class="tooltip-content">
->>>>>>> 90afbe94
                     {{ 'PROJECT.COUNT_QUOTA_TIP' | translate }}
                 </clr-control-error>
                 <span class="spinner spinner-inline" [hidden]="!checkOnGoing"></span>
@@ -56,11 +52,7 @@
                         </clr-tooltip-content>
                     </clr-tooltip>
                 </label>
-<<<<<<< HEAD
-                <div class="clr-control-container">
-=======
                 <div class="clr-control-container" [class.clr-error]="(projectStorageLimit.invalid && (projectStorageLimit.dirty || projectStorageLimit.touched))||projectStorageLimit.errors">
->>>>>>> 90afbe94
                     <input type="text" id="create_project_storage_limit" [(ngModel)]="storageLimit" name="create_project_storage_limit" class="mr-10 clr-input"
                         #projectStorageLimit="ngModel" autocomplete="off">
                     <clr-icon class="clr-validate-icon" shape="exclamation-circle"></clr-icon>
