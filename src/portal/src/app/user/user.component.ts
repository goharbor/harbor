--- conflicted
+++ resolved
@@ -68,16 +68,10 @@
     private adminMenuText: string = "";
     private adminColumn: string = "";
     private deletionSubscription: Subscription;
-<<<<<<< HEAD
-    @ViewChild(NewUserModalComponent, {static: false})
-    newUserDialog: NewUserModalComponent;
-    @ViewChild(ChangePasswordComponent, {static: false})
-=======
 
     @ViewChild(NewUserModalComponent, {static: true})
     newUserDialog: NewUserModalComponent;
     @ViewChild(ChangePasswordComponent, {static: true})
->>>>>>> 90afbe94
     changePwdDialog: ChangePasswordComponent;
 
     constructor(
