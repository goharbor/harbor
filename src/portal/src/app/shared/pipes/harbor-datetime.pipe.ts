--- conflicted
+++ resolved
@@ -1,12 +1,7 @@
 import { Pipe, PipeTransform } from '@angular/core';
 import { DatePipe } from "@angular/common";
-<<<<<<< HEAD
-import { getDatetimeRendering } from "../units/shared.utils";
-import { DEFAULT_LANG_LOCALSTORAGE_KEY, DeFaultLang, DatetimeRendering } from "../entities/shared.const";
-=======
-import { DEFAULT_LANG_LOCALSTORAGE_KEY, DeFaultLang } from "../entities/shared.const";
-import { isSupportedLanguage } from '../units/shared.utils';
->>>>>>> 16f38bc5
+import { DatetimeRendering, DEFAULT_LANG_LOCALSTORAGE_KEY, DeFaultLang } from "../entities/shared.const";
+import { getDatetimeRendering, isSupportedLanguage } from '../units/shared.utils';
 
 const baseTimeLine: Date = new Date('1970-1-1');
 
@@ -25,12 +20,9 @@
         if (value && value <= baseTimeLine) {// invalid date
             return '-';
         }
-<<<<<<< HEAD
-        const formatTransformer = formatTransformers[getDatetimeRendering()];
-=======
         const savedLang = localStorage.getItem(DEFAULT_LANG_LOCALSTORAGE_KEY);
         const lang = isSupportedLanguage(savedLang) ? savedLang : DeFaultLang;
->>>>>>> 16f38bc5
+        const formatTransformer = formatTransformers[getDatetimeRendering()];
         // default format medium
         return new DatePipe(lang).transform(value, formatTransformer(format ? format : 'medium'));
     }
