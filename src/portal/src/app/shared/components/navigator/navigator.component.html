--- conflicted
+++ resolved
@@ -20,15 +20,7 @@
                 <clr-icon size="10" shape="caret down"></clr-icon>
             </button>
             <clr-dropdown-menu *clrIfOpen>
-<<<<<<< HEAD
-                <a href="javascript:void(0)" clrDropdownItem (click)='switchLanguage("en-us")' [class.locale-selected]='matchLang("en-us")'>English</a>
-                <a href="javascript:void(0)" clrDropdownItem (click)='switchLanguage("zh-cn")' [class.locale-selected]='matchLang("zh-cn")'>中文简体</a>
-                <a href="javascript:void(0)" clrDropdownItem (click)='switchLanguage("zh-tw")' [class.locale-selected]='matchLang("zh-tw")'>中文繁體</a>
-                <a href="javascript:void(0)" clrDropdownItem (click)='switchLanguage("es-es")' [class.locale-selected]='matchLang("es-es")'>Español</a>
-                <a href="javascript:void(0)" clrDropdownItem (click)='switchLanguage("fr-fr")' [class.locale-selected]='matchLang("fr-fr")'>Français</a>
-                <a href="javascript:void(0)" clrDropdownItem (click)='switchLanguage("pt-br")' [class.locale-selected]='matchLang("pt-br")'>Português do Brasil</a>
-                <a href="javascript:void(0)" clrDropdownItem (click)='switchLanguage("tr-tr")' [class.locale-selected]='matchLang("tr-tr")'>Türkçe</a>
-                <a href="javascript:void(0)" clrDropdownItem (click)='switchLanguage("de-de")' [class.locale-selected]='matchLang("de-de")'>Deutsch</a>
+                <a *ngFor="let lang of guiLanguages" href="javascript:void(0)" clrDropdownItem (click)='switchLanguage(lang[0])' [class.lang-selected]='matchLang(lang[0])'>{{lang[1]}}</a>
             </clr-dropdown-menu>
         </clr-dropdown>
         <clr-dropdown class="dropdown-locale dropdown bottom-left" *ngIf="!isIntegrationMode">
@@ -39,9 +31,6 @@
             </button>
             <clr-dropdown-menu *clrIfOpen>
                 <a *ngFor="let rendering of guiDatetimeRenderings" href="javascript:void(0)" clrDropdownItem (click)='switchDatetimeRendering(rendering[0])' [class.locale-selected]='matchDatetimeRendering(rendering[0])'>{{rendering[1] | translate}}</a>
-=======
-                <a *ngFor="let lang of guiLanguages" href="javascript:void(0)" clrDropdownItem (click)='switchLanguage(lang[0])' [class.lang-selected]='matchLang(lang[0])'>{{lang[1]}}</a>
->>>>>>> 16f38bc5
             </clr-dropdown-menu>
         </clr-dropdown>
         <div class="nav-divider"></div>
