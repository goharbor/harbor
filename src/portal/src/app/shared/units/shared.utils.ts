--- conflicted
+++ resolved
@@ -13,19 +13,17 @@
 // limitations under the License.
 import { NgForm } from '@angular/forms';
 import { MessageService } from '../components/global-message/message.service';
-<<<<<<< HEAD
 import {
     AlertType,
     DatetimeRendering,
     DATETIME_RENDERINGS,
     DEFAULT_DATETIME_RENDERING_LOCALSTORAGE_KEY,
     DefaultDatetimeRendering,
-    httpStatusCode
+    LANGUAGES,
+    httpStatusCode,
+    SupportedLanguage,
 } from "../entities/shared.const";
 
-=======
-import { AlertType, httpStatusCode, SupportedLanguage, LANGUAGES } from "../entities/shared.const";
->>>>>>> 16f38bc5
 
 /**
  * To check if form is empty
