--- conflicted
+++ resolved
@@ -36,73 +36,10 @@
 
   ngOnInit(): void {
     if (this.repositoryName && this.artifactDigest) {
-<<<<<<< HEAD
-      // this.tagService.getTag(this.repositoryId, this.tagId).subscribe(
-        this.projectService.getProject(this.projectId).pipe().subscribe(project => {
-          this.projectName = project.name;
-          this.getArtifact();
-        });
-    }
-    this.getTagPermissions(this.projectId);
-    this.channel.tagDetail$.subscribe(artifact => {
-      this.getArtifactDetails(artifact);
-    });
-  }
-  getArtifact() {
-    this.inProgress = true;
-    this.artifactService.getArtifactFromDigest(this.projectName, this.repositoryName, this.artifactDigest)
-    .pipe(finalize(() => {
-      this.inProgress = false;
-    })).subscribe(
-      response => {
-        this.getArtifactDetails(response);
-      },
-      error => this.errorHandler.error(error)
-    );
-  }
-  getArtifactDetails(artifactDetails: Artifact): void {
-    this.artifactDetails = artifactDetails;
-    // || this.artifactDetails1;
-    if (this.artifactDetails
-      && this.artifactDetails.scan_overview
-      && this.artifactDetails.scan_overview[DEFAULT_SUPPORTED_MIME_TYPE]) {
-      this.vulnerabilitySummary = this.artifactDetails.scan_overview[DEFAULT_SUPPORTED_MIME_TYPE];
-      this.showStatBar = false;
-    }
-  }
-  onBack(): void {
-    this.backEvt.emit(this.repositoryName);
-  }
-
-  getPackageText(count: number): string {
-    return count > 1 ? "VULNERABILITY.PACKAGES" : "VULNERABILITY.PACKAGE";
-  }
-
-  packageText(count: number): string {
-    return count > 1
-      ? "VULNERABILITY.GRID.COLUMN_PACKAGES"
-      : "VULNERABILITY.GRID.COLUMN_PACKAGE";
-  }
-
-  haveText(count: number): string {
-    return count > 1 ? "TAG.HAVE" : "TAG.HAS";
-  }
-
-  // public get author(): string {
-  //   return this.artifactDetails && this.artifactDetails.author
-  //     ? this.artifactDetails.author
-  //     : "TAG.ANONYMITY";
-  // }
-  private getCountByLevel(level: string): number {
-    if (this.vulnerabilitySummary && this.vulnerabilitySummary.summary
-      && this.vulnerabilitySummary.summary.summary) {
-      return this.vulnerabilitySummary.summary.summary[level];
-=======
       this.projectService.getProject(this.projectId).subscribe(project => {
         this.projectName = project.name;
         this.getArtifactDetails();
       });
->>>>>>> 97f0ff67
     }
   }
 
