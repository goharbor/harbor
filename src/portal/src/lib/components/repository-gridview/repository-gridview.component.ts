import {
    Component,
    Input,
    Output,
    OnInit,
    ViewChild,
    ChangeDetectionStrategy,
    ChangeDetectorRef,
    EventEmitter,
    OnChanges,
    SimpleChanges,
    Inject, OnDestroy
} from "@angular/core";
import { Router } from "@angular/router";
import { forkJoin, Subscription } from "rxjs";
import { debounceTime, distinctUntilChanged, finalize, switchMap } from "rxjs/operators";
import { TranslateService } from "@ngx-translate/core";
import {
    Repository,
    SystemInfo,
    SystemInfoService,
    RepositoryService,
    RequestQueryParams,
    RepositoryItem,
    TagService
} from '../../services';
import { ErrorHandler } from '../../utils/error-handler';
import { DEFAULT_PAGE_SIZE, calculatePage, clone } from '../../utils/utils';
import { ConfirmationState, ConfirmationTargets, ConfirmationButtons } from '../../entities/shared.const';
import { ConfirmationDialogComponent } from '../confirmation-dialog/confirmation-dialog.component';
import { ConfirmationMessage } from '../confirmation-dialog/confirmation-message';
import { ConfirmationAcknowledgement } from '../confirmation-dialog/confirmation-state-message';
import { Tag } from '../../services/interface';
import { GridViewComponent } from '../gridview/grid-view.component';
import { OperationService } from "../operation/operation.service";
import { UserPermissionService } from "../../services/permission.service";
import { USERSTATICPERMISSION } from "../../services/permission-static";
import { OperateInfo, OperationState, operateChanges } from "../operation/operate";
import { SERVICE_CONFIG, IServiceConfig } from '../../entities/service.config';
import { map, catchError } from "rxjs/operators";
import { Observable, throwError as observableThrowError } from "rxjs";
import { errorHandler as errorHandFn } from "../../utils/shared/shared.utils";
import { ClrDatagridStateInterface } from "@clr/angular";
import { FilterComponent } from "../filter/filter.component";
import { RepositoryService as NewRepositoryService} from "../../../../ng-swagger-gen/services/repository.service";
@Component({
    selector: "hbr-repository-gridview",
    templateUrl: "./repository-gridview.component.html",
    styleUrls: ["./repository-gridview.component.scss"],
})
export class RepositoryGridviewComponent implements OnChanges, OnInit, OnDestroy {
    signedCon: { [key: string]: any | string[] } = {};
    downloadLink: string;
    @Input() projectId: number;
    @Input() projectName = "unknown";
    @Input() urlPrefix: string;
    @Input() hasSignedIn: boolean;
    @Input() hasProjectAdminRole: boolean;
    @Input() mode = "admiral";
    @Output() repoClickEvent = new EventEmitter<RepositoryItem>();
    @Output() repoProvisionEvent = new EventEmitter<RepositoryItem>();
    @Output() addInfoEvent = new EventEmitter<RepositoryItem>();

    lastFilteredRepoName: string;
    repositories: RepositoryItem[] = [];
    repositoriesCopy: RepositoryItem[] = [];
    systemInfo: SystemInfo;
    selectedRow: RepositoryItem[] = [];
    loading = true;

    isCardView: boolean;
    cardHover = false;
    listHover = false;

    pageSize: number = DEFAULT_PAGE_SIZE;
    currentPage = 1;
    totalCount = 0;
    currentState: ClrDatagridStateInterface;

    @ViewChild("confirmationDialog", {static: false})
    confirmationDialog: ConfirmationDialogComponent;

    @ViewChild("gridView", {static: false}) gridView: GridViewComponent;
    hasCreateRepositoryPermission: boolean;
    hasDeleteRepositoryPermission: boolean;
    @ViewChild(FilterComponent, {static: true})
    filterComponent: FilterComponent;
    searchSub: Subscription;
    constructor(@Inject(SERVICE_CONFIG) private configInfo: IServiceConfig,
        private errorHandler: ErrorHandler,
        private translateService: TranslateService,
        private repositoryService: RepositoryService,
        private newRepoService: NewRepositoryService,
        private systemInfoService: SystemInfoService,
        private tagService: TagService,
        private operationService: OperationService,
        public userPermissionService: UserPermissionService,
        ) {
        if (this.configInfo && this.configInfo.systemInfoEndpoint) {
            this.downloadLink = this.configInfo.systemInfoEndpoint + "/getcert";
        }
    }

    public get registryUrl(): string {
        return this.systemInfo ? this.systemInfo.registry_url : "";
    }
    public get isClairDBReady(): boolean {
        return (
            this.systemInfo &&
            this.systemInfo.clair_vulnerability_status &&
            this.systemInfo.clair_vulnerability_status.overall_last_update > 0
        );
    }

    public get withAdmiral(): boolean {
        return this.mode === "admiral";
    }
    get canDownloadCert(): boolean {
        return this.systemInfo && this.systemInfo.has_ca_root;
    }

    ngOnChanges(changes: SimpleChanges): void {
        if (changes["projectId"] && changes["projectId"].currentValue) {
            this.refresh();
        }
    }

    ngOnInit(): void {
        // Get system info for tag views
        this.systemInfoService.getSystemInfo()
            .subscribe(systemInfo => (this.systemInfo = systemInfo)
                , error => this.errorHandler.error(error));

        this.isCardView = this.mode === "admiral";

        this.lastFilteredRepoName = "";
        this.getHelmChartVersionPermission(this.projectId);
        if (!this.searchSub) {
            this.searchSub = this.filterComponent.filterTerms.pipe(
                debounceTime(500),
                distinctUntilChanged(),
                switchMap(repoName => {
                    this.lastFilteredRepoName = repoName;
                    this.currentPage = 1;
                   // Pagination
                    let params: RequestQueryParams = new RequestQueryParams()
                       .set("page", "" + this.currentPage).set("page_size", "" + this.pageSize);
                    this.loading = true;
                    return this.repositoryService.getRepositories(this.projectId, this.lastFilteredRepoName, params);
                })
            ).subscribe((repo: Repository) => {
                this.totalCount = repo.metadata.xTotalCount;
                this.repositories = repo.data;
                this.signedCon = {};
                this.loading = false;
            }, error => {
                this.loading = false;
                this.errorHandler.error(error);
            });
        }
    }

    ngOnDestroy() {
        if (this.searchSub) {
            this.searchSub.unsubscribe();
            this.searchSub = null;
        }
    }

    confirmDeletion(message: ConfirmationAcknowledgement) {
        let repArr: any[] = [];
        message.data.forEach(repo => {
            if (!this.signedCon[repo.name]) {
                // to do
                // repArr.push(this.getTagInfo(repo.name));
            }
        });
        this.loading = true;
        // forkJoin(...repArr).subscribe(() => {
            if (message &&
                message.source === ConfirmationTargets.REPOSITORY &&
                message.state === ConfirmationState.CONFIRMED) {
                let repoLists = message.data;
                if (repoLists && repoLists.length) {
                    let observableLists: any[] = [];
                    repoLists.forEach(repo => {
                        observableLists.push(this.delOperate(repo));
                    });
                    forkJoin(observableLists).subscribe((item) => {
                        this.selectedRow = [];
                        this.refresh();
                        let st: ClrDatagridStateInterface = this.getStateAfterDeletion();
                        if (!st) {
                            this.refresh();
                        } else {
                            this.clrLoad(st);
                        }
                    }, error => {
                        this.errorHandler.error(error);
                        this.loading = false;
                        this.refresh();
                    });
                }
            }
        // }, error => {
        //     this.errorHandler.error(error);
        //     this.loading = false;
        // });
    }

    delOperate(repo: RepositoryItem): Observable<any> {
        // init operation info
        let operMessage = new OperateInfo();
        operMessage.name = 'OPERATION.DELETE_REPO';
        operMessage.data.id = repo.id;
        operMessage.state = OperationState.progressing;
        operMessage.data.name = repo.name;
        this.operationService.publishInfo(operMessage);

        // if (this.signedCon[repo.name].length !== 0) {
        //     return forkJoin(this.translateService.get('BATCH.DELETED_FAILURE'),
        //         this.translateService.get('REPOSITORY.DELETION_TITLE_REPO_SIGNED')).pipe(map(res => {
        //             operateChanges(operMessage, OperationState.failure, res[1]);
        //         }));
        // } else {
            return this.newRepoService
                .deleteRepository({
                    repositoryName: repo.name,
                    projectName: this.projectName})
                .pipe(map(
                    response => {
                        this.translateService.get('BATCH.DELETED_SUCCESS').subscribe(res => {
                            operateChanges(operMessage, OperationState.success);
                        });
                    }), catchError(error => {
                        const message = errorHandFn(error);
                        this.translateService.get(message).subscribe(res =>
                            operateChanges(operMessage, OperationState.failure, res)
                        );
                        return observableThrowError(message);
                    }));
        // }
    }

    doSearchRepoNames(repoName: string) {
        this.lastFilteredRepoName = repoName;
        this.currentPage = 1;
        let st: ClrDatagridStateInterface = this.currentState;
        if (!st || !st.page) {
            st = { page: {} };
        }
        st.page.size = this.pageSize;
        st.page.from = 0;
        st.page.to = this.pageSize - 1;
        this.clrLoad(st);
    }

    saveSignatures(event: { [key: string]: string[] }): void {
        Object.assign(this.signedCon, event);
    }

    deleteRepos(repoLists: RepositoryItem[]) {
        if (repoLists && repoLists.length) {
            let repoNames: string[] = [];
            repoLists.forEach(repo => {
                repoNames.push(repo.name);
            });
            this.confirmationDialogSet(
                'REPOSITORY.DELETION_TITLE_REPO',
                '',
                repoNames.join(','),
                repoLists,
                'REPOSITORY.DELETION_SUMMARY_REPO',
                ConfirmationButtons.DELETE_CANCEL);
        }
    }
<<<<<<< HEAD
    // to do  component cannot find user
    getTagInfo(repoName: string): Observable<void> {
        this.signedCon[repoName] = [];
        return this.tagService.getTags(repoName)
            .pipe(map(items => {
                items.forEach((t: any) => {
                    if (t.signature !== null) {
                        this.signedCon[repoName].push(t.name);
                    }
                });
            })
                , catchError(error => observableThrowError(error)));
    }
=======
    // to do  delete when  user sign
    // getTagInfo(repoName: string): Observable<void> {
    //     this.signedCon[repoName] = [];
    //     return this.tagService.getTags(repoName)
    //         .pipe(map(items => {
    //             items.forEach((t: any) => {
    //                 if (t.signature !== null) {
    //                     this.signedCon[repoName].push(t.name);
    //                 }
    //             });
    //         })
    //             , catchError(error => observableThrowError(error)));
    // }
>>>>>>> 4fb19d7b

    confirmationDialogSet(summaryTitle: string, signature: string,
        repoName: string, repoLists: RepositoryItem[],
        summaryKey: string, button: ConfirmationButtons): void {
        this.translateService.get(summaryKey,
            {
                repoName: repoName,
                signedImages: signature,
            }).subscribe((res: string) => {
                summaryKey = res;
                let message = new ConfirmationMessage(
                    summaryTitle,
                    summaryKey,
                    repoName,
                    repoLists,
                    ConfirmationTargets.REPOSITORY,
                    button);
                this.confirmationDialog.open(message);


            });
    }

    // containsLatestTag(repo: RepositoryItem): Observable<boolean> {
    //     return this.tagService.getTags(repo.name)
    //         .pipe(map(items => {
    //             if (items.some((t: Tag) => {
    //                 return t.name === 'latest';
    //             })) {
    //                 return true;
    //             } else {
    //                 return false;
    //             }

    //         })
    //             , catchError(error => observableThrowError(false)));
    // }

    // provisionItemEvent(evt: any, repo: RepositoryItem): void {
    //     evt.stopPropagation();
    //     let repoCopy = clone(repo);
    //     repoCopy.name = this.registryUrl + ":443/" + repoCopy.name;
    //     this.containsLatestTag(repo)
    //         .subscribe(containsLatest => {
    //             if (containsLatest) {
    //                 this.repoProvisionEvent.emit(repoCopy);
    //             } else {
    //                 this.addInfoEvent.emit(repoCopy);
    //             }
    //         }, error => this.errorHandler.error(error));

    // }

    itemAddInfoEvent(evt: any, repo: RepositoryItem): void {
        evt.stopPropagation();
        let repoCopy = clone(repo);
        repoCopy.name = this.registryUrl + ":443/" + repoCopy.name;
        this.addInfoEvent.emit(repoCopy);
    }

    deleteItemEvent(evt: any, item: RepositoryItem): void {
        evt.stopPropagation();
        this.deleteRepos([item]);
    }
    refresh() {
        this.doSearchRepoNames("");
    }

    loadNextPage() {
        this.currentPage = this.currentPage + 1;
        // Pagination
        let params: RequestQueryParams = new RequestQueryParams().set("page", "" + this.currentPage).set("page_size", "" + this.pageSize);

        this.loading = true;
        this.repositoryService.getRepositories(
            this.projectId,
            this.lastFilteredRepoName,
            params
        )
            .subscribe((repo: Repository) => {
                this.totalCount = repo.metadata.xTotalCount;
                this.repositoriesCopy = repo.data;
                this.signedCon = {};

                this.repositories = this.repositories.concat(this.repositoriesCopy);
                this.loading = false;
            }, error => {
                this.loading = false;
                this.errorHandler.error(error);
            });
    }

    clrLoad(state: ClrDatagridStateInterface): void {
        if (!state || !state.page) {
            return;
        }
        this.selectedRow = [];
        // Keep it for future filtering and sorting
        this.currentState = state;

        let pageNumber: number = calculatePage(state);
        if (pageNumber <= 0) {
            pageNumber = 1;
        }

        // Pagination
        let params: RequestQueryParams = new RequestQueryParams().set("page", "" + pageNumber).set("page_size", "" + this.pageSize);
        if (state.filters && state.filters.length) {
            state.filters.forEach(item => {
                params = params.set(item.property, item.value);
            });
        }
        if (state.sort && state.sort.by) {
            params = params.set(`sort`, `${(state.sort.reverse ? `-` : ``)}${state.sort.by as string}`);
        }
        this.loading = true;

        this.repositoryService.getRepositories(
            this.projectId,
            this.lastFilteredRepoName,
            params
        )
            .subscribe((repo: Repository) => {

                this.totalCount = repo.metadata.xTotalCount;
                this.repositories = repo.data;

                this.signedCon = {};
                this.loading = false;
            }, error => {
                this.loading = false;
                this.errorHandler.error(error);
            });
    }

    getStateAfterDeletion(): ClrDatagridStateInterface {
        let total: number = this.totalCount - 1;
        if (total <= 0) {
            return null;
        }

        let totalPages: number = Math.ceil(total / this.pageSize);
        let targetPageNumber: number = this.currentPage;

        if (this.currentPage > totalPages) {
            targetPageNumber = totalPages; // Should == currentPage -1
        }

        let st: ClrDatagridStateInterface = this.currentState;
        if (!st) {
            st = { page: {} };
        }
        st.page.size = this.pageSize;
        st.page.from = (targetPageNumber - 1) * this.pageSize;
        st.page.to = targetPageNumber * this.pageSize - 1;

        return st;
    }

    watchRepoClickEvt(repo: RepositoryItem) {
        this.repoClickEvent.emit(repo);
    }

    getImgLink(repo: RepositoryItem): string {
        return "/container-image-icons?container-image=" + repo.name;
    }

    showCard(cardView: boolean) {
        if (this.isCardView === cardView) {
            return;
        }
        this.isCardView = cardView;
        this.refresh();
    }

    mouseEnter(itemName: string) {
        if (itemName === "card") {
            this.cardHover = true;
        } else {
            this.listHover = true;
        }
    }

    mouseLeave(itemName: string) {
        if (itemName === "card") {
            this.cardHover = false;
        } else {
            this.listHover = false;
        }
    }

    isHovering(itemName: string) {
        if (itemName === "card") {
            return this.cardHover;
        } else {
            return this.listHover;
        }
    }

    getHelmChartVersionPermission(projectId: number): void {

        let hasCreateRepositoryPermission = this.userPermissionService.getPermission(this.projectId,
            USERSTATICPERMISSION.REPOSITORY.KEY, USERSTATICPERMISSION.REPOSITORY.VALUE.CREATE);
        let hasDeleteRepositoryPermission = this.userPermissionService.getPermission(this.projectId,
            USERSTATICPERMISSION.REPOSITORY.KEY, USERSTATICPERMISSION.REPOSITORY.VALUE.DELETE);
        forkJoin(hasCreateRepositoryPermission, hasDeleteRepositoryPermission).subscribe(permissions => {
            this.hasCreateRepositoryPermission = permissions[0] as boolean;
            this.hasDeleteRepositoryPermission = permissions[1] as boolean;
        }, error => this.errorHandler.error(error));
    }
}<|MERGE_RESOLUTION|>--- conflicted
+++ resolved
@@ -274,21 +274,6 @@
                 ConfirmationButtons.DELETE_CANCEL);
         }
     }
-<<<<<<< HEAD
-    // to do  component cannot find user
-    getTagInfo(repoName: string): Observable<void> {
-        this.signedCon[repoName] = [];
-        return this.tagService.getTags(repoName)
-            .pipe(map(items => {
-                items.forEach((t: any) => {
-                    if (t.signature !== null) {
-                        this.signedCon[repoName].push(t.name);
-                    }
-                });
-            })
-                , catchError(error => observableThrowError(error)));
-    }
-=======
     // to do  delete when  user sign
     // getTagInfo(repoName: string): Observable<void> {
     //     this.signedCon[repoName] = [];
@@ -302,7 +287,6 @@
     //         })
     //             , catchError(error => observableThrowError(error)));
     // }
->>>>>>> 4fb19d7b
 
     confirmationDialogSet(summaryTitle: string, signature: string,
         repoName: string, repoLists: RepositoryItem[],
