swagger: '2.0'
info:
  title: Harbor API
  description: These APIs provide services for manipulating Harbor project.
  version: '2.0'
host: localhost
schemes:
  - http
  - https
basePath: /api/v2.0
produces:
  - application/json
consumes:
  - application/json
securityDefinitions:
  basic:
    type: basic
security:
  - basic: []
  - {}
paths:
  /health:
    get:
      summary: Check the status of Harbor components
      description: Check the status of Harbor components. This path does not require authentication.
      tags:
        - health
      operationId: getHealth
      parameters:
        - $ref: '#/parameters/requestId'
      responses:
        '200':
          description: The health status of Harbor components
          schema:
            $ref: '#/definitions/OverallHealthStatus'
        '500':
          $ref: '#/responses/500'
  /search:
    get:
      summary: 'Search for projects and repositories'
      description: |-
        The Search endpoint returns information about the projects and repositories offered at public status or related to the current logged in user. The response includes the project and repository list in a proper display order.
      parameters:
        - $ref: '#/parameters/requestId'
        - name: q
          in: query
          description: Search parameter for project and repository name.
          required: true
          type: string
      tags:
        - search
      operationId: search
      responses:
        '200':
          description: An array of search results
          schema:
            $ref: '#/definitions/Search'
        '500':
          $ref: '#/responses/500'
  /statistics:
    get:
      summary: Get the statistic information about the projects and repositories
      description: Get the statistic information about the projects and repositories
      tags:
        - statistic
      operationId: getStatistic
      parameters:
        - $ref: '#/parameters/requestId'
      responses:
        '200':
          description: The statistic information
          schema:
            $ref: '#/definitions/Statistic'
        '401':
          $ref: '#/responses/401'
        '500':
          $ref: '#/responses/500'
  /ldap/ping:
    post:
      operationId: pingLdap
      summary: Ping available ldap service.
      description: |
        This endpoint ping the available ldap service for test related configuration parameters.
      parameters:
        - $ref: '#/parameters/requestId'
        - name: ldapconf
          in: body
          description: 'ldap configuration. support input ldap service configuration. If it is a empty request, will load current configuration from the system.'
          required: false
          schema:
            $ref: '#/definitions/LdapConf'
      tags:
        - Ldap
      responses:
        '200':
          description: Ping ldap service successfully.
          schema:
            $ref: '#/definitions/LdapPingResult'
        '400':
          $ref: '#/responses/400'
        '401':
          $ref: '#/responses/401'
        '403':
          $ref: '#/responses/403'
        '500':
          $ref: '#/responses/500'
  /ldap/users/search:
    get:
      operationId: searchLdapUser
      summary: Search available ldap users.
      description: |
        This endpoint searches the available ldap users based on related configuration parameters. Support searched by input ladp configuration, load configuration from the system and specific filter.
      parameters:
        - $ref: '#/parameters/requestId'
        - name: username
          in: query
          type: string
          required: false
          description: Registered user ID
      tags:
        - Ldap
      responses:
        '200':
          description: Search ldap users successfully.
          schema:
            type: array
            items:
              $ref: '#/definitions/LdapUser'
        '400':
          $ref: '#/responses/400'
        '401':
          $ref: '#/responses/401'
        '403':
          $ref: '#/responses/403'
        '500':
          $ref: '#/responses/500'
  /ldap/users/import:
    post:
      operationId: importLdapUser
      summary: Import selected available ldap users.
      description: |
        This endpoint adds the selected available ldap users to harbor based on related configuration parameters from the system. System will try to guess the user email address and realname, add to harbor user information. If have errors when import user, will return the list of importing failed uid and the failed reason.
      parameters:
        - $ref: '#/parameters/requestId'
        - name: uid_list
          in: body
          description: The uid listed for importing. This list will check users validity of ldap service based on configuration from the system.
          required: true
          schema:
            $ref: '#/definitions/LdapImportUsers'
      tags:
        - Ldap
      responses:
        '200':
          description: Add ldap users successfully.
        '400':
          $ref: '#/responses/400'
        '401':
          $ref: '#/responses/401'
        '403':
          $ref: '#/responses/403'
        '404':
          description: Failed import some users.
          schema:
            type: array
            items:
              $ref: '#/definitions/LdapFailedImportUser'
        '500':
          $ref: '#/responses/500'
  /ldap/groups/search:
    get:
      summary: Search available ldap groups.
      operationId: searchLdapGroup
      description: |
        This endpoint searches the available ldap groups based on related configuration parameters. support to search by groupname or groupdn.
      parameters:
        - $ref: '#/parameters/requestId'
        - name: groupname
          in: query
          type: string
          required: false
          description: Ldap group name
        - name: groupdn
          in: query
          type: string
          required: false
          description: The LDAP group DN
      tags:
        - Ldap
      responses:
        '200':
          description: Search ldap group successfully.
          schema:
            type: array
            items:
              $ref: '#/definitions/UserGroup'
        '400':
          $ref: '#/responses/400'
        '401':
          $ref: '#/responses/401'
        '403':
          $ref: '#/responses/403'
        '500':
          $ref: '#/responses/500'
  /internalconfig:
    get:
      summary: Get internal configurations.
      operationId: getInternalconfig
      description: |
        This endpoint is for retrieving system configurations that only provides for internal api call.
      tags:
        - configure
      parameters:
        - $ref: '#/parameters/requestId'
      responses:
        '200':
          description: Get system configurations successfully. The response body is a map.
          schema:
            $ref: '#/definitions/InternalConfigurationsResponse'
        '401':
          description: User need to log in first.
        '403':
          description: User does not have permission of admin role.
        '500':
          description: Unexpected internal errors.
  /configurations:
    get:
      summary: Get system configurations.
      operationId: getConfigurations
      description: |
        This endpoint is for retrieving system configurations that only provides for admin user.
      tags:
        - configure
      parameters:
        - $ref: '#/parameters/requestId'
      responses:
        '200':
          description: Get system configurations successfully. The response body is a map.
          schema:
            $ref: '#/definitions/ConfigurationsResponse'
        '401':
          description: User need to log in first.
        '403':
          description: User does not have permission of admin role.
        '500':
          description: Unexpected internal errors.
    put:
      summary: Modify system configurations.
      operationId: updateConfigurations
      description: |
        This endpoint is for modifying system configurations that only provides for admin user.
      tags:
        - configure
      parameters:
        - $ref: '#/parameters/requestId'
        - name: configurations
          in: body
          required: true
          schema:
            $ref: '#/definitions/Configurations'
          description: 'The configuration map can contain a subset of the attributes of the schema, which are to be updated.'
      responses:
        '200':
          description: Modify system configurations successfully.
        '401':
          description: User need to log in first.
        '403':
          description: User does not have permission of admin role.
        '500':
          description: Unexpected internal errors.
  /projects:
    get:
      summary: List projects
      description: This endpoint returns projects created by Harbor.
      tags:
        - project
      operationId: listProjects
      parameters:
        - $ref: '#/parameters/requestId'
        - $ref: '#/parameters/query'
        - $ref: '#/parameters/page'
        - $ref: '#/parameters/pageSize'
        - $ref: '#/parameters/sort'
        - name: name
          in: query
          description: The name of project.
          required: false
          type: string
        - name: public
          in: query
          description: The project is public or private.
          required: false
          type: boolean
        - name: owner
          in: query
          description: The name of project owner.
          required: false
          type: string
        - name: with_detail
          in: query
          description: Bool value indicating whether return detailed information of the project
          type: boolean
          required: false
          default: true
      responses:
        '200':
          description: Return all matched projects.
          schema:
            type: array
            items:
              $ref: '#/definitions/Project'
          headers:
            X-Total-Count:
              description: The total count of projects
              type: integer
            Link:
              description: Link refers to the previous page and next page
              type: string
        '401':
          $ref: '#/responses/401'
        '500':
          $ref: '#/responses/500'
    head:
      summary: Check if the project name user provided already exists.
      description: This endpoint is used to check if the project name provided already exist.
      tags:
        - project
      operationId: headProject
      parameters:
        - $ref: '#/parameters/requestId'
        - name: project_name
          in: query
          description: Project name for checking exists.
          required: true
          type: string
      responses:
        '200':
          $ref: '#/responses/200'
        '404':
          $ref: '#/responses/404'
        '500':
          $ref: '#/responses/500'
    post:
      summary: Create a new project.
      description: This endpoint is for user to create a new project.
      tags:
        - project
      operationId: createProject
      parameters:
        - $ref: '#/parameters/requestId'
        - $ref: '#/parameters/resourceNameInLocation'
        - name: project
          in: body
          description: New created project.
          required: true
          schema:
            $ref: '#/definitions/ProjectReq'
      responses:
        '201':
          $ref: '#/responses/201'
        '400':
          $ref: '#/responses/400'
        '401':
          $ref: '#/responses/401'
        '409':
          $ref: '#/responses/409'
        '500':
          $ref: '#/responses/500'
  '/projects/{project_name_or_id}':
    get:
      summary: Return specific project detail information
      description: This endpoint returns specific project information by project ID.
      tags:
        - project
      operationId: getProject
      parameters:
        - $ref: '#/parameters/requestId'
        - $ref: '#/parameters/isResourceName'
        - $ref: '#/parameters/projectNameOrId'
      responses:
        '200':
          description: Return matched project information.
          schema:
            $ref: '#/definitions/Project'
        '401':
          $ref: '#/responses/401'
        '500':
          $ref: '#/responses/500'
    put:
      summary: Update properties for a selected project.
      description: This endpoint is aimed to update the properties of a project.
      tags:
        - project
      operationId: updateProject
      parameters:
        - $ref: '#/parameters/requestId'
        - $ref: '#/parameters/isResourceName'
        - $ref: '#/parameters/projectNameOrId'
        - name: project
          in: body
          required: true
          schema:
            $ref: '#/definitions/ProjectReq'
          description: Updates of project.
      responses:
        '200':
          $ref: '#/responses/200'
        '400':
          $ref: '#/responses/400'
        '401':
          $ref: '#/responses/401'
        '403':
          $ref: '#/responses/403'
        '404':
          $ref: '#/responses/404'
        '500':
          $ref: '#/responses/500'
    delete:
      summary: Delete project by projectID
      description: This endpoint is aimed to delete project by project ID.
      tags:
        - project
      operationId: deleteProject
      parameters:
        - $ref: '#/parameters/requestId'
        - $ref: '#/parameters/isResourceName'
        - $ref: '#/parameters/projectNameOrId'
      responses:
        '200':
          $ref: '#/responses/200'
        '400':
          $ref: '#/responses/400'
        '403':
          $ref: '#/responses/403'
        '404':
          $ref: '#/responses/404'
        '412':
          $ref: '#/responses/412'
        '500':
          $ref: '#/responses/500'
  /projects/{project_name_or_id}/_deletable:
    get:
      summary: Get the deletable status of the project
      description: Get the deletable status of the project
      tags:
        - project
      operationId: getProjectDeletable
      parameters:
        - $ref: '#/parameters/requestId'
        - $ref: '#/parameters/isResourceName'
        - $ref: '#/parameters/projectNameOrId'
      responses:
        '200':
          description: Return deletable status of the project.
          schema:
            $ref: '#/definitions/ProjectDeletable'
        '401':
          $ref: '#/responses/401'
        '403':
          $ref: '#/responses/403'
        '404':
          $ref: '#/responses/404'
        '500':
          $ref: '#/responses/500'
  '/projects/{project_name_or_id}/summary':
    get:
      summary: Get summary of the project.
      description: Get summary of the project.
      tags:
        - project
      operationId: getProjectSummary
      parameters:
        - $ref: '#/parameters/requestId'
        - $ref: '#/parameters/isResourceName'
        - $ref: '#/parameters/projectNameOrId'
      responses:
        '200':
          description: Get summary of the project successfully.
          schema:
            $ref: '#/definitions/ProjectSummary'
        '400':
          $ref: '#/responses/400'
        '401':
          $ref: '#/responses/401'
        '403':
          $ref: '#/responses/403'
        '404':
          $ref: '#/responses/404'
        '500':
          $ref: '#/responses/500'
  '/projects/{project_name_or_id}/members':
    get:
      summary: Get all project member information
      description: Get all project member information
      operationId: listProjectMembers
      parameters:
        - $ref: '#/parameters/requestId'
        - $ref: '#/parameters/isResourceName'
        - $ref: '#/parameters/projectNameOrId'
        - $ref: '#/parameters/page'
        - $ref: '#/parameters/pageSize'
        - name: entityname
          in: query
          type: string
          description: The entity name to search.
      tags:
        - member
      responses:
        '200':
          description: Get project members successfully.
          headers:
            X-Total-Count:
              description: The total count of members
              type: integer
            Link:
              description: Link refers to the previous page and next page
              type: string
          schema:
            type: array
            items:
              $ref: '#/definitions/ProjectMemberEntity'

        '400':
          $ref: '#/responses/400'
        '401':
          $ref: '#/responses/401'
        '403':
          $ref: '#/responses/403'
        '404':
          $ref: '#/responses/404'
        '500':
          $ref: '#/responses/500'
    post:
      summary: Create project member
      operationId: createProjectMember
      description: 'Create project member relationship, the member can be one of the user_member and group_member,  The user_member need to specify user_id or username. If the user already exist in harbor DB, specify the user_id,  If does not exist in harbor DB, it will SearchAndOnBoard the user. The group_member need to specify id or ldap_group_dn. If the group already exist in harbor DB. specify the user group''s id,  If does not exist, it will SearchAndOnBoard the group. '
      tags:
        - member
      parameters:
        - $ref: '#/parameters/requestId'
        - $ref: '#/parameters/isResourceName'
        - $ref: '#/parameters/projectNameOrId'
        - name: project_member
          in: body
          schema:
            $ref: '#/definitions/ProjectMember'
      responses:
        '201':
          description: Project member created successfully.
          headers:
            Location:
              type: string
              description: The URL of the created resource
        '400':
          $ref: '#/responses/400'
        '401':
          $ref: '#/responses/401'
        '403':
          $ref: '#/responses/403'
        '409':
          $ref: '#/responses/409'
        '500':
          $ref: '#/responses/500'
  '/projects/{project_name_or_id}/members/{mid}':
    get:
      summary: Get the project member information
      description: Get the project member information
      operationId: getProjectMember
      tags:
        - member
      parameters:
        - $ref: '#/parameters/requestId'
        - $ref: '#/parameters/isResourceName'
        - $ref: '#/parameters/projectNameOrId'
        - name: mid
          in: path
          type: integer
          format: int64
          required: true
          description: The member ID
      responses:
        '200':
          description: Project member retrieved successfully.
          schema:
            $ref: '#/definitions/ProjectMemberEntity'
        '400':
          $ref: '#/responses/400'
        '401':
          $ref: '#/responses/401'
        '403':
          $ref: '#/responses/403'
        '404':
          $ref: '#/responses/404'
        '500':
          $ref: '#/responses/500'
    put:
      summary: Update project member
      description: Update project member relationship
      operationId: updateProjectMember
      tags:
        - member
      parameters:
        - $ref: '#/parameters/requestId'
        - $ref: '#/parameters/isResourceName'
        - $ref: '#/parameters/projectNameOrId'
        - name: mid
          in: path
          type: integer
          format: int64
          required: true
          description: Member ID.
        - name: role
          in: body
          schema:
            $ref: '#/definitions/RoleRequest'
      responses:
        '200':
          $ref: '#/responses/200'
        '400':
          $ref: '#/responses/400'
        '401':
          $ref: '#/responses/401'
        '403':
          $ref: '#/responses/403'
        '404':
          $ref: '#/responses/404'
        '500':
          $ref: '#/responses/500'
    delete:
      summary: Delete project member
      operationId: deleteProjectMember
      tags:
        - member
      parameters:
        - $ref: '#/parameters/requestId'
        - $ref: '#/parameters/isResourceName'
        - $ref: '#/parameters/projectNameOrId'
        - name: mid
          in: path
          type: integer
          format: int64
          required: true
          description: Member ID.
      responses:
        '200':
          $ref: '#/responses/200'
        '400':
          $ref: '#/responses/400'
        '401':
          $ref: '#/responses/401'
        '403':
          $ref: '#/responses/403'
        '500':
          $ref: '#/responses/500'
  '/projects/{project_name_or_id}/metadatas/':
    get:
      summary: Get the metadata of the specific project
      description: Get the metadata of the specific project
      operationId: listProjectMetadatas
      parameters:
        - $ref: '#/parameters/requestId'
        - $ref: '#/parameters/isResourceName'
        - $ref: '#/parameters/projectNameOrId'
      tags:
        - projectMetadata
      responses:
        '200':
          description: Success
          schema:
            type: object
            additionalProperties:
              type: string
        '400':
          $ref: '#/responses/400'
        '401':
          $ref: '#/responses/401'
        '403':
          $ref: '#/responses/403'
        '404':
          $ref: '#/responses/404'
        '500':
          $ref: '#/responses/500'
    post:
      summary: Add metadata for the specific project
      operationId: addProjectMetadatas
      description: Add metadata for the specific project
      tags:
        - projectMetadata
      parameters:
        - $ref: '#/parameters/requestId'
        - $ref: '#/parameters/isResourceName'
        - $ref: '#/parameters/projectNameOrId'
        - name: metadata
          in: body
          schema:
            type: object
            additionalProperties:
              type: string
      responses:
        '200':
          $ref: '#/responses/200'
        '400':
          $ref: '#/responses/400'
        '401':
          $ref: '#/responses/401'
        '403':
          $ref: '#/responses/403'
        '404':
          $ref: '#/responses/404'
        '409':
          $ref: '#/responses/409'
        '500':
          $ref: '#/responses/500'
  '/projects/{project_name_or_id}/metadatas/{meta_name}':
    get:
      summary: Get the specific metadata of the specific project
      description: Get the specific metadata of the specific project
      operationId: getProjectMetadata
      parameters:
        - $ref: '#/parameters/requestId'
        - $ref: '#/parameters/isResourceName'
        - $ref: '#/parameters/projectNameOrId'
        - name: meta_name
          in: path
          description: The name of metadata.
          required: true
          type: string
      tags:
        - projectMetadata
      responses:
        '200':
          description: Success
          schema:
            type: object
            additionalProperties:
              type: string
        '400':
          $ref: '#/responses/400'
        '401':
          $ref: '#/responses/401'
        '403':
          $ref: '#/responses/403'
        '404':
          $ref: '#/responses/404'
        '500':
          $ref: '#/responses/500'
    put:
      summary: Update the specific metadata for the specific project
      description: Update the specific metadata for the specific project
      operationId: updateProjectMetadata
      tags:
        - projectMetadata
      parameters:
        - $ref: '#/parameters/requestId'
        - $ref: '#/parameters/isResourceName'
        - $ref: '#/parameters/projectNameOrId'
        - name: meta_name
          in: path
          description: The name of metadata.
          required: true
          type: string
        - name: metadata
          in: body
          schema:
            type: object
            additionalProperties:
              type: string
      responses:
        '200':
          $ref: '#/responses/200'
        '400':
          $ref: '#/responses/400'
        '401':
          $ref: '#/responses/401'
        '403':
          $ref: '#/responses/403'
        '404':
          $ref: '#/responses/404'
        '409':
          $ref: '#/responses/409'
        '500':
          $ref: '#/responses/500'
    delete:
      summary: Delete the specific metadata for the specific project
      description: Delete the specific metadata for the specific project
      operationId: deleteProjectMetadata
      tags:
        - projectMetadata
      parameters:
        - $ref: '#/parameters/requestId'
        - $ref: '#/parameters/isResourceName'
        - $ref: '#/parameters/projectNameOrId'
        - name: meta_name
          in: path
          description: The name of metadata.
          required: true
          type: string
      responses:
        '200':
          $ref: '#/responses/200'
        '400':
          $ref: '#/responses/400'
        '401':
          $ref: '#/responses/401'
        '403':
          $ref: '#/responses/403'
        '404':
          $ref: '#/responses/404'
        '409':
          $ref: '#/responses/409'
        '500':
          $ref: '#/responses/500'
  /repositories:
    get:
      summary: List all authorized repositories
      description: List all authorized repositories
      tags:
        - repository
      operationId: listAllRepositories
      parameters:
        - $ref: '#/parameters/requestId'
        - $ref: '#/parameters/query'
        - $ref: '#/parameters/sort'
        - $ref: '#/parameters/page'
        - $ref: '#/parameters/pageSize'
      responses:
        '200':
          description: Success
          headers:
            X-Total-Count:
              description: The total count of repositories
              type: integer
            Link:
              description: Link refers to the previous page and next page
              type: string
          schema:
            type: array
            items:
              $ref: '#/definitions/Repository'
        '400':
          $ref: '#/responses/400'
        '500':
          $ref: '#/responses/500'
  /projects/{project_name}/repositories:
    get:
      summary: List repositories
      description: List repositories of the specified project
      tags:
        - repository
      operationId: listRepositories
      parameters:
        - $ref: '#/parameters/requestId'
        - $ref: '#/parameters/projectName'
        - $ref: '#/parameters/query'
        - $ref: '#/parameters/sort'
        - $ref: '#/parameters/page'
        - $ref: '#/parameters/pageSize'
      responses:
        '200':
          description: Success
          headers:
            X-Total-Count:
              description: The total count of repositories
              type: integer
            Link:
              description: Link refers to the previous page and next page
              type: string
          schema:
            type: array
            items:
              $ref: '#/definitions/Repository'
        '400':
          $ref: '#/responses/400'
        '401':
          $ref: '#/responses/401'
        '403':
          $ref: '#/responses/403'
        '404':
          $ref: '#/responses/404'
        '500':
          $ref: '#/responses/500'
  /projects/{project_name}/repositories/{repository_name}:
    get:
      summary: Get repository
      description: Get the repository specified by name
      tags:
        - repository
      operationId: getRepository
      parameters:
        - $ref: '#/parameters/requestId'
        - $ref: '#/parameters/projectName'
        - $ref: '#/parameters/repositoryName'
      responses:
        '200':
          description: Success
          schema:
            $ref: '#/definitions/Repository'
        '400':
          $ref: '#/responses/400'
        '401':
          $ref: '#/responses/401'
        '403':
          $ref: '#/responses/403'
        '404':
          $ref: '#/responses/404'
        '500':
          $ref: '#/responses/500'
    put:
      summary: Update repository
      description: Update the repository specified by name
      tags:
        - repository
      operationId: updateRepository
      parameters:
        - $ref: '#/parameters/requestId'
        - $ref: '#/parameters/projectName'
        - $ref: '#/parameters/repositoryName'
        - name: repository
          in: body
          description: The JSON object of repository.
          required: true
          schema:
            $ref: '#/definitions/Repository'
      responses:
        '200':
          $ref: '#/responses/200'
        '400':
          $ref: '#/responses/400'
        '401':
          $ref: '#/responses/401'
        '403':
          $ref: '#/responses/403'
        '404':
          $ref: '#/responses/404'
        '500':
          $ref: '#/responses/500'
    delete:
      summary: Delete repository
      description: Delete the repository specified by name
      tags:
        - repository
      operationId: deleteRepository
      parameters:
        - $ref: '#/parameters/requestId'
        - $ref: '#/parameters/projectName'
        - $ref: '#/parameters/repositoryName'
      responses:
        '200':
          $ref: '#/responses/200'
        '400':
          $ref: '#/responses/400'
        '401':
          $ref: '#/responses/401'
        '403':
          $ref: '#/responses/403'
        '404':
          $ref: '#/responses/404'
        '500':
          $ref: '#/responses/500'
  /projects/{project_name}/repositories/{repository_name}/artifacts:
    get:
      summary: List artifacts
      description: List artifacts under the specific project and repository. Except the basic properties, the other supported queries in "q" includes "tags=*" to list only tagged artifacts, "tags=nil" to list only untagged artifacts, "tags=~v" to list artifacts whose tag fuzzy matches "v", "tags=v" to list artifact whose tag exactly matches "v", "labels=(id1, id2)" to list artifacts that both labels with id1 and id2 are added to
      tags:
        - artifact
      operationId: listArtifacts
      parameters:
        - $ref: '#/parameters/requestId'
        - $ref: '#/parameters/projectName'
        - $ref: '#/parameters/repositoryName'
        - $ref: '#/parameters/query'
        - $ref: '#/parameters/sort'
        - $ref: '#/parameters/page'
        - $ref: '#/parameters/pageSize'
        - $ref: '#/parameters/acceptVulnerabilities'
        - name: with_tag
          in: query
          description: Specify whether the tags are included inside the returning artifacts
          type: boolean
          required: false
          default: true
        - name: with_label
          in: query
          description: Specify whether the labels are included inside the returning artifacts
          type: boolean
          required: false
          default: false
        - name: with_scan_overview
          in: query
          description: Specify whether the scan overview is included inside the returning artifacts
          type: boolean
          required: false
          default: false
        - name: with_signature
          in: query
          description: Specify whether the signature is included inside the tags of the returning artifacts. Only works when setting "with_tag=true"
          type: boolean
          required: false
          default: false
        - name: with_immutable_status
          in: query
          description: Specify whether the immutable status is included inside the tags of the returning artifacts. Only works when setting "with_immutable_status=true"
          type: boolean
          required: false
          default: false
        - name: with_accessory
          in: query
          description: Specify whether the accessories are included of the returning artifacts. Only works when setting "with_accessory=true"
          type: boolean
          required: false
          default: false
      responses:
        '200':
          description: Success
          headers:
            X-Total-Count:
              description: The total count of artifacts
              type: integer
            Link:
              description: Link refers to the previous page and next page
              type: string
          schema:
            type: array
            items:
              $ref: '#/definitions/Artifact'
        '400':
          $ref: '#/responses/400'
        '401':
          $ref: '#/responses/401'
        '403':
          $ref: '#/responses/403'
        '404':
          $ref: '#/responses/404'
        '500':
          $ref: '#/responses/500'
    post:
      summary: Copy artifact
      description: Copy the artifact specified in the "from" parameter to the repository.
      tags:
        - artifact
      operationId: CopyArtifact
      parameters:
        - $ref: '#/parameters/requestId'
        - $ref: '#/parameters/projectName'
        - $ref: '#/parameters/repositoryName'
        - name: from
          in: query
          description: The artifact from which the new artifact is copied from, the format should be "project/repository:tag" or "project/repository@digest".
          type: string
          required: true
      responses:
        '201':
          $ref: '#/responses/201'
        '400':
          $ref: '#/responses/400'
        '401':
          $ref: '#/responses/401'
        '403':
          $ref: '#/responses/403'
        '404':
          $ref: '#/responses/404'
        '405':
          $ref: '#/responses/405'
        '500':
          $ref: '#/responses/500'
  /projects/{project_name}/repositories/{repository_name}/artifacts/{reference}:
    get:
      summary: Get the specific artifact
      description: Get the artifact specified by the reference under the project and repository. The reference can be digest or tag.
      tags:
        - artifact
      operationId: getArtifact
      parameters:
        - $ref: '#/parameters/requestId'
        - $ref: '#/parameters/projectName'
        - $ref: '#/parameters/repositoryName'
        - $ref: '#/parameters/reference'
        - $ref: '#/parameters/page'
        - $ref: '#/parameters/pageSize'
        - $ref: '#/parameters/acceptVulnerabilities'
        - name: with_tag
          in: query
          description: Specify whether the tags are inclued inside the returning artifacts
          type: boolean
          required: false
          default: true
        - name: with_label
          in: query
          description: Specify whether the labels are inclued inside the returning artifacts
          type: boolean
          required: false
          default: false
        - name: with_scan_overview
          in: query
          description: Specify whether the scan overview is inclued inside the returning artifacts
          type: boolean
          required: false
          default: false
        - name: with_accessory
          in: query
          description: Specify whether the accessories are included of the returning artifacts.
          type: boolean
          required: false
          default: false
        # should be in tag level
        - name: with_signature
          in: query
          description: Specify whether the signature is inclued inside the returning artifacts
          type: boolean
          required: false
          default: false
        - name: with_immutable_status
          in: query
          description: Specify whether the immutable status is inclued inside the tags of the returning artifacts.
          type: boolean
          required: false
          default: false
      responses:
        '200':
          description: Success
          schema:
            $ref: '#/definitions/Artifact'
        '400':
          $ref: '#/responses/400'
        '401':
          $ref: '#/responses/401'
        '403':
          $ref: '#/responses/403'
        '404':
          $ref: '#/responses/404'
        '500':
          $ref: '#/responses/500'
    delete:
      summary: Delete the specific artifact
      description: Delete the artifact specified by the reference under the project and repository. The reference can be digest or tag
      tags:
        - artifact
      operationId: deleteArtifact
      parameters:
        - $ref: '#/parameters/requestId'
        - $ref: '#/parameters/projectName'
        - $ref: '#/parameters/repositoryName'
        - $ref: '#/parameters/reference'
      responses:
        '200':
          $ref: '#/responses/200'
        '401':
          $ref: '#/responses/401'
        '403':
          $ref: '#/responses/403'
        '404':
          $ref: '#/responses/404'
        '500':
          $ref: '#/responses/500'
  /projects/{project_name}/repositories/{repository_name}/artifacts/{reference}/scan:
    post:
      summary: Scan the artifact
      description: Scan the specified artifact
      tags:
        - scan
      operationId: scanArtifact
      parameters:
        - $ref: '#/parameters/requestId'
        - $ref: '#/parameters/projectName'
        - $ref: '#/parameters/repositoryName'
        - $ref: '#/parameters/reference'
      responses:
        '202':
          $ref: '#/responses/202'
        '400':
          $ref: '#/responses/400'
        '401':
          $ref: '#/responses/401'
        '403':
          $ref: '#/responses/403'
        '404':
          $ref: '#/responses/404'
        '500':
          $ref: '#/responses/500'
  /projects/{project_name}/repositories/{repository_name}/artifacts/{reference}/scan/stop:
    post:
      summary: Cancelling a scan job for a particular artifact
      description: Cancelling a scan job for a particular artifact
      tags:
        - scan
      operationId: stopScanArtifact
      parameters:
        - $ref: '#/parameters/requestId'
        - $ref: '#/parameters/projectName'
        - $ref: '#/parameters/repositoryName'
        - $ref: '#/parameters/reference'
      responses:
        '202':
          $ref: '#/responses/202'
        '400':
          $ref: '#/responses/400'
        '401':
          $ref: '#/responses/401'
        '403':
          $ref: '#/responses/403'
        '404':
          $ref: '#/responses/404'
        '500':
          $ref: '#/responses/500'
  /projects/{project_name}/repositories/{repository_name}/artifacts/{reference}/scan/{report_id}/log:
    get:
      summary: Get the log of the scan report
      description: Get the log of the scan report
      tags:
        - scan
      operationId: getReportLog
      produces:
        - text/plain
      parameters:
        - $ref: '#/parameters/requestId'
        - $ref: '#/parameters/projectName'
        - $ref: '#/parameters/repositoryName'
        - $ref: '#/parameters/reference'
        - name: report_id
          type: string
          in: path
          required: true
          description: The report id to get the log
      responses:
        '200':
          description: Successfully get scan log file
          schema:
            type: string
        '401':
          $ref: '#/responses/401'
        '403':
          $ref: '#/responses/403'
        '404':
          $ref: '#/responses/404'
        '500':
          $ref: '#/responses/500'
  /projects/{project_name}/repositories/{repository_name}/artifacts/{reference}/tags:
    post:
      summary: Create tag
      description: Create a tag for the specified artifact
      tags:
        - artifact
      operationId: createTag
      parameters:
        - $ref: '#/parameters/requestId'
        - $ref: '#/parameters/projectName'
        - $ref: '#/parameters/repositoryName'
        - $ref: '#/parameters/reference'
        - name: tag
          in: body
          description: The JSON object of tag.
          required: true
          schema:
            $ref: '#/definitions/Tag'
      responses:
        '201':
          $ref: '#/responses/201'
        '400':
          $ref: '#/responses/400'
        '401':
          $ref: '#/responses/401'
        '403':
          $ref: '#/responses/403'
        '404':
          $ref: '#/responses/404'
        '405':
          $ref: '#/responses/405'
        '409':
          $ref: '#/responses/409'
        '500':
          $ref: '#/responses/500'
    get:
      summary: List tags
      description: List tags of the specific artifact
      tags:
        - artifact
      operationId: listTags
      parameters:
        - $ref: '#/parameters/requestId'
        - $ref: '#/parameters/projectName'
        - $ref: '#/parameters/repositoryName'
        - $ref: '#/parameters/reference'
        - $ref: '#/parameters/query'
        - $ref: '#/parameters/sort'
        - $ref: '#/parameters/page'
        - $ref: '#/parameters/pageSize'
        - name: with_signature
          in: query
          description: Specify whether the signature is included inside the returning tags
          type: boolean
          required: false
          default: false
        - name: with_immutable_status
          in: query
          description: Specify whether the immutable status is included inside the returning tags
          type: boolean
          required: false
          default: false
      responses:
        '200':
          description: Success
          headers:
            X-Total-Count:
              description: The total count of tags
              type: integer
            Link:
              description: Link refers to the previous page and next page
              type: string
          schema:
            type: array
            items:
              $ref: '#/definitions/Tag'
        '400':
          $ref: '#/responses/400'
        '401':
          $ref: '#/responses/401'
        '403':
          $ref: '#/responses/403'
        '404':
          $ref: '#/responses/404'
        '500':
          $ref: '#/responses/500'
  /projects/{project_name}/repositories/{repository_name}/artifacts/{reference}/tags/{tag_name}:
    delete:
      summary: Delete tag
      description: Delete the tag of the specified artifact
      tags:
        - artifact
      operationId: deleteTag
      parameters:
        - $ref: '#/parameters/requestId'
        - $ref: '#/parameters/projectName'
        - $ref: '#/parameters/repositoryName'
        - $ref: '#/parameters/reference'
        - $ref: '#/parameters/tagName'
      responses:
        '200':
          $ref: '#/responses/200'
        '401':
          $ref: '#/responses/401'
        '403':
          $ref: '#/responses/403'
        '404':
          $ref: '#/responses/404'
        '500':
          $ref: '#/responses/500'
  /projects/{project_name}/repositories/{repository_name}/artifacts/{reference}/accessories:
    get:
      summary: List accessories
      description: List accessories of the specific artifact
      tags:
        - artifact
      operationId: listAccessories
      parameters:
        - $ref: '#/parameters/requestId'
        - $ref: '#/parameters/projectName'
        - $ref: '#/parameters/repositoryName'
        - $ref: '#/parameters/reference'
        - $ref: '#/parameters/query'
        - $ref: '#/parameters/sort'
        - $ref: '#/parameters/page'
        - $ref: '#/parameters/pageSize'
      responses:
        '200':
          description: Success
          headers:
            X-Total-Count:
              description: The total count of accessories
              type: integer
            Link:
              description: Link refers to the previous page and next page
              type: string
          schema:
            type: array
            items:
              $ref: '#/definitions/Accessory'
        '400':
          $ref: '#/responses/400'
        '401':
          $ref: '#/responses/401'
        '403':
          $ref: '#/responses/403'
        '404':
          $ref: '#/responses/404'
        '500':
          $ref: '#/responses/500'
  /projects/{project_name}/repositories/{repository_name}/artifacts/{reference}/additions/vulnerabilities:
    get:
      summary: Get the vulnerabilities addition of the specific artifact
      description: Get the vulnerabilities addition of the artifact specified by the reference under the project and repository.
      tags:
        - artifact
      operationId: getVulnerabilitiesAddition
      parameters:
        - $ref: '#/parameters/requestId'
        - $ref: '#/parameters/projectName'
        - $ref: '#/parameters/repositoryName'
        - $ref: '#/parameters/reference'
        - $ref: '#/parameters/acceptVulnerabilities'
      responses:
        '200':
          description: Success
          headers:
            Content-Type:
              description: The content type of the vulnerabilities addition
              type: string
          schema:
            type: string
        '400':
          $ref: '#/responses/400'
        '401':
          $ref: '#/responses/401'
        '403':
          $ref: '#/responses/403'
        '404':
          $ref: '#/responses/404'
        '500':
          $ref: '#/responses/500'
  /projects/{project_name}/repositories/{repository_name}/artifacts/{reference}/additions/{addition}:
    get:
      summary: Get the addition of the specific artifact
      description: Get the addition of the artifact specified by the reference under the project and repository.
      tags:
        - artifact
      operationId: getAddition
      parameters:
        - $ref: '#/parameters/requestId'
        - $ref: '#/parameters/projectName'
        - $ref: '#/parameters/repositoryName'
        - $ref: '#/parameters/reference'
        - name: addition
          in: path
          description: The type of addition.
          type: string
          enum: [build_history, values.yaml, readme.md, dependencies]
          required: true
      responses:
        '200':
          description: Success
          headers:
            Content-Type:
              description: The content type of the addition
              type: string
          schema:
            type: string
        '400':
          $ref: '#/responses/400'
        '401':
          $ref: '#/responses/401'
        '403':
          $ref: '#/responses/403'
        '404':
          $ref: '#/responses/404'
        '500':
          $ref: '#/responses/500'
  /projects/{project_name}/repositories/{repository_name}/artifacts/{reference}/labels:
    post:
      summary: Add label to artifact
      description: Add label to the specified artiact.
      tags:
        - artifact
      operationId: addLabel
      parameters:
        - $ref: '#/parameters/requestId'
        - $ref: '#/parameters/projectName'
        - $ref: '#/parameters/repositoryName'
        - $ref: '#/parameters/reference'
        - name: label
          in: body
          description: The label that added to the artifact. Only the ID property is needed.
          required: true
          schema:
            $ref: '#/definitions/Label'
      responses:
        '200':
          $ref: '#/responses/200'
        '400':
          $ref: '#/responses/400'
        '401':
          $ref: '#/responses/401'
        '403':
          $ref: '#/responses/403'
        '404':
          $ref: '#/responses/404'
        '409':
          $ref: '#/responses/409'
        '500':
          $ref: '#/responses/500'
  /projects/{project_name}/repositories/{repository_name}/artifacts/{reference}/labels/{label_id}:
    delete:
      summary: Remove label from artifact
      description: Remove the label from the specified artiact.
      tags:
        - artifact
      operationId: removeLabel
      parameters:
        - $ref: '#/parameters/requestId'
        - $ref: '#/parameters/projectName'
        - $ref: '#/parameters/repositoryName'
        - $ref: '#/parameters/reference'
        - name: label_id
          in: path
          description: The ID of the label that removed from the artifact.
          type: integer
          format: int64
          required: true
      responses:
        '200':
          $ref: '#/responses/200'
        '401':
          $ref: '#/responses/401'
        '403':
          $ref: '#/responses/403'
        '404':
          $ref: '#/responses/404'
        '409':
          $ref: '#/responses/409'
        '500':
          $ref: '#/responses/500'
  '/projects/{project_name_or_id}/scanner':
    get:
      summary: Get project level scanner
      description: Get the scanner registration of the specified project. If no scanner registration is configured for the specified project, the system default scanner registration will be returned.
      tags:
        - project
      operationId: getScannerOfProject
      parameters:
        - $ref: '#/parameters/requestId'
        - $ref: '#/parameters/isResourceName'
        - $ref: '#/parameters/projectNameOrId'
      responses:
        '200':
          description: The details of the scanner registration.
          schema:
            $ref: '#/definitions/ScannerRegistration'
        '400':
          description: Bad project ID
        '401':
          description: Unauthorized request
        '403':
          description: Request is not allowed
        '404':
          description: The requested object is not found
        '500':
          description: Internal server error happened
    put:
      summary: Configure scanner for the specified project
      description: Set one of the system configured scanner registration as the indepndent scanner of the specified project.
      tags:
        - project
      operationId: setScannerOfProject
      parameters:
        - $ref: '#/parameters/requestId'
        - $ref: '#/parameters/isResourceName'
        - $ref: '#/parameters/projectNameOrId'
        - name: payload
          in: body
          required: true
          schema:
            $ref: '#/definitions/ProjectScanner'
      responses:
        '200':
          $ref: '#/responses/200'
        '400':
          $ref: '#/responses/400'
        '401':
          $ref: '#/responses/401'
        '403':
          $ref: '#/responses/403'
        '404':
          $ref: '#/responses/404'
        '500':
          $ref: '#/responses/500'
  '/projects/{project_name_or_id}/scanner/candidates':
    get:
      summary: Get scanner registration candidates for configurating project level scanner
      description: Retrieve the system configured scanner registrations as candidates of setting project level scanner.
      tags:
        - project
      operationId: listScannerCandidatesOfProject
      parameters:
        - $ref: '#/parameters/requestId'
        - $ref: '#/parameters/isResourceName'
        - $ref: '#/parameters/projectNameOrId'
        - $ref: '#/parameters/query'
        - $ref: '#/parameters/sort'
        - $ref: '#/parameters/page'
        - $ref: '#/parameters/pageSize'
      responses:
        '200':
          description: A list of scanner registrations.
          schema:
            type: array
            items:
              $ref: '#/definitions/ScannerRegistration'
          headers:
            X-Total-Count:
              description: The total count of available items
              type: integer
            Link:
              description: Link to previous page and next page
              type: string
        '400':
          $ref: '#/responses/400'
        '401':
          $ref: '#/responses/401'
        '403':
          $ref: '#/responses/403'
        '500':
          $ref: '#/responses/500'
  /audit-logs:
    get:
      summary: Get recent logs of the projects which the user is a member of
      description: |
        This endpoint let user see the recent operation logs of the projects which he is member of
      tags:
        - auditlog
      operationId: listAuditLogs
      parameters:
        - $ref: '#/parameters/requestId'
        - $ref: '#/parameters/query'
        - $ref: '#/parameters/sort'
        - $ref: '#/parameters/page'
        - $ref: '#/parameters/pageSize'
      responses:
        '200':
          description: Success
          headers:
            X-Total-Count:
              description: The total count of auditlogs
              type: integer
            Link:
              description: Link refers to the previous page and next page
              type: string
          schema:
            type: array
            items:
              $ref: '#/definitions/AuditLog'
        '400':
          $ref: '#/responses/400'
        '401':
          $ref: '#/responses/401'
        '500':
          $ref: '#/responses/500'
  /projects/{project_name}/logs:
    get:
      summary: Get recent logs of the projects
      description: Get recent logs of the projects
      tags:
        - project
      operationId: getLogs
      parameters:
        - $ref: '#/parameters/projectName'
        - $ref: '#/parameters/requestId'
        - $ref: '#/parameters/query'
        - $ref: '#/parameters/sort'
        - $ref: '#/parameters/page'
        - $ref: '#/parameters/pageSize'
      responses:
        '200':
          description: Success
          headers:
            X-Total-Count:
              description: The total count of auditlogs
              type: integer
            Link:
              description: Link refers to the previous page and next page
              type: string
          schema:
            type: array
            items:
              $ref: '#/definitions/AuditLog'
        '400':
          $ref: '#/responses/400'
        '401':
          $ref: '#/responses/401'
        '500':
          $ref: '#/responses/500'
  /p2p/preheat/providers:
    get:
      summary: List P2P providers
      description: List P2P providers
      tags:
        - preheat
      operationId: ListProviders
      parameters:
        - $ref: '#/parameters/requestId'
      responses:
        '200':
          description: Success
          schema:
            type: array
            items:
              $ref: '#/definitions/Metadata'
        '400':
          $ref: '#/responses/400'
        '401':
          $ref: '#/responses/401'
        '403':
          $ref: '#/responses/403'
        '404':
          $ref: '#/responses/404'
        '500':
          $ref: '#/responses/500'
  /p2p/preheat/instances/ping:
    post:
      summary: Ping status of a instance.
      description: |
        This endpoint checks status of a instance, the instance can be given by ID or Endpoint URL (together with credential)
      operationId: PingInstances
      parameters:
        - $ref: '#/parameters/requestId'
        - name: instance
          in: body
          description: The JSON object of instance.
          required: true
          schema:
            $ref: '#/definitions/Instance'
      tags:
        - preheat
      responses:
        '200':
          $ref: '#/responses/200'
        '400':
          $ref: '#/responses/400'
        '401':
          $ref: '#/responses/401'
        '404':
          description: Instance not found (when instance is provided by ID).
        '500':
          $ref: '#/responses/500'
  /p2p/preheat/instances:
    get:
      summary: List P2P provider instances
      description: List P2P provider instances
      tags:
        - preheat
      operationId: ListInstances
      parameters:
        - $ref: '#/parameters/requestId'
        - $ref: '#/parameters/page'
        - $ref: '#/parameters/pageSize'
        - $ref: '#/parameters/query'
        - $ref: '#/parameters/sort'
      responses:
        '200':
          description: Success
          headers:
            X-Total-Count:
              description: The total count of preheating provider instances
              type: integer
            Link:
              description: Link refers to the previous page and next page
              type: string
          schema:
            type: array
            items:
              $ref: '#/definitions/Instance'
        '400':
          $ref: '#/responses/400'
        '401':
          $ref: '#/responses/401'
        '403':
          $ref: '#/responses/403'
        '404':
          $ref: '#/responses/404'
        '500':
          $ref: '#/responses/500'
    post:
      summary: Create p2p provider instances
      description: Create p2p provider instances
      tags:
        - preheat
      operationId: CreateInstance
      parameters:
        - $ref: '#/parameters/requestId'
        - name: instance
          in: body
          description: The JSON object of instance.
          required: true
          schema:
            $ref: '#/definitions/Instance'
      responses:
        '201':
          $ref: '#/responses/201'
        '400':
          $ref: '#/responses/400'
        '401':
          $ref: '#/responses/401'
        '403':
          $ref: '#/responses/403'
        '404':
          $ref: '#/responses/404'
        '409':
          $ref: '#/responses/409'
        '500':
          $ref: '#/responses/500'
  /p2p/preheat/instances/{preheat_instance_name}:
    get:
      summary: Get a P2P provider instance
      description: Get a P2P provider instance
      tags:
        - preheat
      operationId: GetInstance
      parameters:
        - $ref: '#/parameters/requestId'
        - $ref: '#/parameters/instanceName'
      responses:
        '200':
          description: Success
          schema:
            $ref: '#/definitions/Instance'
        '400':
          $ref: '#/responses/400'
        '401':
          $ref: '#/responses/401'
        '403':
          $ref: '#/responses/403'
        '404':
          $ref: '#/responses/404'
        '500':
          $ref: '#/responses/500'
    delete:
      summary: Delete the specified P2P provider instance
      description: Delete the specified P2P provider instance
      tags:
        - preheat
      operationId: DeleteInstance
      parameters:
        - $ref: '#/parameters/requestId'
        - $ref: '#/parameters/instanceName'
      responses:
        '200':
          $ref: '#/responses/200'
        '401':
          $ref: '#/responses/401'
        '403':
          $ref: '#/responses/403'
        '404':
          $ref: '#/responses/404'
        '500':
          $ref: '#/responses/500'
    put:
      summary: Update the specified P2P provider instance
      description: Update the specified P2P provider instance
      tags:
        - preheat
      operationId: UpdateInstance
      parameters:
        - $ref: '#/parameters/requestId'
        - $ref: '#/parameters/instanceName'
        - name: instance
          in: body
          description: The instance to update
          required: true
          schema:
            $ref: '#/definitions/Instance'
      responses:
        '200':
          $ref: '#/responses/200'
        '400':
          $ref: '#/responses/400'
        '401':
          $ref: '#/responses/401'
        '403':
          $ref: '#/responses/403'
        '404':
          $ref: '#/responses/404'
        '500':
          $ref: '#/responses/500'
  /projects/{project_name}/preheat/policies:
    post:
      summary: Create a preheat policy under a project
      description: Create a preheat policy under a project
      tags:
        - preheat
      operationId: CreatePolicy
      parameters:
        - $ref: '#/parameters/requestId'
        - $ref: '#/parameters/projectName'
        - name: policy
          in: body
          description: The policy schema info
          required: true
          schema:
            $ref: '#/definitions/PreheatPolicy'
      responses:
        '201':
          $ref: '#/responses/201'
        '400':
          $ref: '#/responses/400'
        '401':
          $ref: '#/responses/401'
        '403':
          $ref: '#/responses/403'
        '409':
          $ref: '#/responses/409'
        '500':
          $ref: '#/responses/500'
    get:
      summary: List preheat policies
      description: List preheat policies
      tags:
        - preheat
      operationId: ListPolicies
      parameters:
        - $ref: '#/parameters/requestId'
        - $ref: '#/parameters/projectName'
        - $ref: '#/parameters/page'
        - $ref: '#/parameters/pageSize'
        - $ref: '#/parameters/query'
        - $ref: '#/parameters/sort'
      responses:
        '200':
          description: List preheat policies success
          headers:
            X-Total-Count:
              description: The total count of policies
              type: integer
            Link:
              description: Link refers to the previous page and next page
              type: string
          schema:
            type: array
            items:
              $ref: '#/definitions/PreheatPolicy'
        '400':
          $ref: '#/responses/400'
        '401':
          $ref: '#/responses/401'
        '403':
          $ref: '#/responses/403'
        '500':
          $ref: '#/responses/500'
  /projects/{project_name}/preheat/policies/{preheat_policy_name}:
    get:
      summary: Get a preheat policy
      description: Get a preheat policy
      tags:
        - preheat
      operationId: GetPolicy
      parameters:
        - $ref: '#/parameters/requestId'
        - $ref: '#/parameters/projectName'
        - $ref: '#/parameters/preheatPolicyName'
      responses:
        '200':
          description: Get a preheat policy success
          schema:
            $ref: '#/definitions/PreheatPolicy'
        '400':
          $ref: '#/responses/400'
        '401':
          $ref: '#/responses/401'
        '404':
          $ref: '#/responses/404'
        '403':
          $ref: '#/responses/403'
        '500':
          $ref: '#/responses/500'
    put:
      summary: Update preheat policy
      description: Update preheat policy
      tags:
        - preheat
      operationId: UpdatePolicy
      parameters:
        - $ref: '#/parameters/requestId'
        - $ref: '#/parameters/projectName'
        - $ref: '#/parameters/preheatPolicyName'
        - name: policy
          in: body
          description: The policy schema info
          required: true
          schema:
            $ref: '#/definitions/PreheatPolicy'
      responses:
        '200':
          $ref: '#/responses/200'
        '400':
          $ref: '#/responses/400'
        '401':
          $ref: '#/responses/401'
        '404':
          $ref: '#/responses/404'
        '403':
          $ref: '#/responses/403'
        '409':
          $ref: '#/responses/409'
        '500':
          $ref: '#/responses/500'
    post:
      summary: Manual preheat
      description: Manual preheat
      tags:
        - preheat
      operationId: ManualPreheat
      parameters:
        - $ref: '#/parameters/requestId'
        - $ref: '#/parameters/projectName'
        - $ref: '#/parameters/preheatPolicyName'
        - name: policy
          in: body
          description: The policy schema info
          required: true
          schema:
            $ref: '#/definitions/PreheatPolicy'
      responses:
        '201':
          $ref: '#/responses/201'
        '400':
          $ref: '#/responses/400'
        '401':
          $ref: '#/responses/401'
        '404':
          $ref: '#/responses/404'
        '403':
          $ref: '#/responses/403'
        '500':
          $ref: '#/responses/500'
    delete:
      summary: Delete a preheat policy
      description: Delete a preheat policy
      tags:
        - preheat
      operationId: DeletePolicy
      parameters:
        - $ref: '#/parameters/requestId'
        - $ref: '#/parameters/projectName'
        - $ref: '#/parameters/preheatPolicyName'
      responses:
        '200':
          $ref: '#/responses/200'
        '400':
          $ref: '#/responses/400'
        '401':
          $ref: '#/responses/401'
        '404':
          $ref: '#/responses/404'
        '403':
          $ref: '#/responses/403'
        '500':
          $ref: '#/responses/500'
  /projects/{project_name}/preheat/policies/{preheat_policy_name}/executions:
    get:
      summary: List executions for the given policy
      description: List executions for the given policy
      tags:
        - preheat
      operationId: ListExecutions
      parameters:
        - $ref: '#/parameters/requestId'
        - $ref: '#/parameters/projectName'
        - $ref: '#/parameters/preheatPolicyName'
        - $ref: '#/parameters/page'
        - $ref: '#/parameters/pageSize'
        - $ref: '#/parameters/query'
        - $ref: '#/parameters/sort'
      responses:
        '200':
          description: List executions success
          headers:
            X-Total-Count:
              description: The total count of executions
              type: integer
            Link:
              description: Link refers to the previous page and next page
              type: string
          schema:
            type: array
            items:
              $ref: '#/definitions/Execution'
        '400':
          $ref: '#/responses/400'
        '401':
          $ref: '#/responses/401'
        '404':
          $ref: '#/responses/404'
        '403':
          $ref: '#/responses/403'
        '500':
          $ref: '#/responses/500'
  /projects/{project_name}/preheat/policies/{preheat_policy_name}/executions/{execution_id}:
    get:
      summary: Get a execution detail by id
      description: Get a execution detail by id
      tags:
        - preheat
      operationId: GetExecution
      parameters:
        - $ref: '#/parameters/requestId'
        - $ref: '#/parameters/projectName'
        - $ref: '#/parameters/preheatPolicyName'
        - $ref: '#/parameters/executionId'
      responses:
        '200':
          description: Get execution success
          schema:
            $ref: '#/definitions/Execution'
        '400':
          $ref: '#/responses/400'
        '401':
          $ref: '#/responses/401'
        '404':
          $ref: '#/responses/404'
        '403':
          $ref: '#/responses/403'
        '500':
          $ref: '#/responses/500'
    patch:
      summary: Stop a execution
      description: Stop a execution
      tags:
        - preheat
      operationId: StopExecution
      parameters:
        - $ref: '#/parameters/requestId'
        - $ref: '#/parameters/projectName'
        - $ref: '#/parameters/preheatPolicyName'
        - $ref: '#/parameters/executionId'
        - name: execution
          description: The data of execution
          in: body
          required: true
          schema:
            $ref: '#/definitions/Execution'
      responses:
        '200':
          $ref: '#/responses/200'
        '400':
          $ref: '#/responses/400'
        '401':
          $ref: '#/responses/401'
        '404':
          $ref: '#/responses/404'
        '403':
          $ref: '#/responses/403'
        '500':
          $ref: '#/responses/500'
  /projects/{project_name}/preheat/policies/{preheat_policy_name}/executions/{execution_id}/tasks:
    get:
      summary: List all the related tasks for the given execution
      description: List all the related tasks for the given execution
      tags:
        - preheat
      operationId: ListTasks
      parameters:
        - $ref: '#/parameters/requestId'
        - $ref: '#/parameters/projectName'
        - $ref: '#/parameters/preheatPolicyName'
        - $ref: '#/parameters/executionId'
        - $ref: '#/parameters/page'
        - $ref: '#/parameters/pageSize'
        - $ref: '#/parameters/query'
        - $ref: '#/parameters/sort'
      responses:
        '200':
          description: List tasks success
          headers:
            X-Total-Count:
              description: The total count of tasks
              type: integer
            Link:
              description: Link refers to the previous page and next page
              type: string
          schema:
            type: array
            items:
              $ref: '#/definitions/Task'
        '400':
          $ref: '#/responses/400'
        '401':
          $ref: '#/responses/401'
        '404':
          $ref: '#/responses/404'
        '403':
          $ref: '#/responses/403'
        '500':
          $ref: '#/responses/500'
  /projects/{project_name}/preheat/policies/{preheat_policy_name}/executions/{execution_id}/tasks/{task_id}/logs:
    get:
      summary: Get the log text stream of the specified task for the given execution
      description: Get the log text stream of the specified task for the given execution
      tags:
        - preheat
      operationId: GetPreheatLog
      produces:
        - text/plain
      parameters:
        - $ref: '#/parameters/requestId'
        - $ref: '#/parameters/projectName'
        - $ref: '#/parameters/preheatPolicyName'
        - $ref: '#/parameters/executionId'
        - $ref: '#/parameters/taskId'
      responses:
        '200':
          description: Get log success
          headers:
            Content-Type:
              description: Content type of response
              type: string
          schema:
            type: string
        '400':
          $ref: '#/responses/400'
        '401':
          $ref: '#/responses/401'
        '404':
          $ref: '#/responses/404'
        '403':
          $ref: '#/responses/403'
        '500':
          $ref: '#/responses/500'
  /projects/{project_name}/preheat/providers:
    get:
      summary: Get all providers at project level
      description: Get all providers at project level
      tags:
        - preheat
      operationId: ListProvidersUnderProject
      parameters:
        - $ref: '#/parameters/requestId'
        - $ref: '#/parameters/projectName'
      responses:
        '200':
          description: Success
          schema:
            type: array
            items:
              $ref: '#/definitions/ProviderUnderProject'
        '400':
          $ref: '#/responses/400'
        '401':
          $ref: '#/responses/401'
        '403':
          $ref: '#/responses/403'
        '404':
          $ref: '#/responses/404'
        '500':
          $ref: '#/responses/500'
  /projects/{project_name_or_id}/robots:
    get:
      summary: Get all robot accounts of specified project
      description: Get all robot accounts of specified project
      parameters:
        - $ref: '#/parameters/requestId'
        - $ref: '#/parameters/isResourceName'
        - $ref: '#/parameters/projectNameOrId'
        - $ref: '#/parameters/page'
        - $ref: '#/parameters/pageSize'
        - $ref: '#/parameters/query'
        - $ref: '#/parameters/sort'
      tags:
        - robotv1
      operationId: ListRobotV1
      responses:
        '200':
          description: Success
          headers:
            X-Total-Count:
              description: The total count of robot accounts
              type: integer
            Link:
              description: Link refers to the previous page and next page
              type: string
          schema:
            type: array
            items:
              $ref: '#/definitions/Robot'
        '400':
          $ref: '#/responses/400'
        '404':
          $ref: '#/responses/404'
        '500':
          $ref: '#/responses/500'
    post:
      summary: Create a robot account
      description: Create a robot account
      tags:
        - robotv1
      operationId: CreateRobotV1
      parameters:
        - $ref: '#/parameters/requestId'
        - $ref: '#/parameters/isResourceName'
        - $ref: '#/parameters/projectNameOrId'
        - name: robot
          in: body
          description: The JSON object of a robot account.
          required: true
          schema:
            $ref: '#/definitions/RobotCreateV1'
      responses:
        '201':
          description: Created
          headers:
            X-Request-Id:
              description: The ID of the corresponding request for the response
              type: string
            Location:
              description: The location of the resource
              type: string
          schema:
            $ref: '#/definitions/RobotCreated'
        '400':
          $ref: '#/responses/400'
        '401':
          $ref: '#/responses/401'
        '403':
          $ref: '#/responses/403'
        '404':
          $ref: '#/responses/404'
        '500':
          $ref: '#/responses/500'
  /projects/{project_name_or_id}/robots/{robot_id}:
    get:
      summary: Get a robot account
      description: This endpoint returns specific robot account information by robot ID.
      tags:
        - robotv1
      operationId: GetRobotByIDV1
      parameters:
        - $ref: '#/parameters/requestId'
        - $ref: '#/parameters/isResourceName'
        - $ref: '#/parameters/projectNameOrId'
        - $ref: '#/parameters/robotId'
      responses:
        '200':
          description: Return matched robot information.
          schema:
            $ref: '#/definitions/Robot'
        '401':
          $ref: '#/responses/401'
        '403':
          $ref: '#/responses/403'
        '404':
          $ref: '#/responses/404'
        '500':
          $ref: '#/responses/500'
    put:
      summary: Update status of robot account.
      description: Used to disable/enable a specified robot account.
      tags:
        - robotv1
      operationId: UpdateRobotV1
      parameters:
        - $ref: '#/parameters/requestId'
        - $ref: '#/parameters/isResourceName'
        - $ref: '#/parameters/projectNameOrId'
        - $ref: '#/parameters/robotId'
        - name: robot
          in: body
          description: The JSON object of a robot account.
          required: true
          schema:
            $ref: '#/definitions/Robot'
      responses:
        '200':
          $ref: '#/responses/200'
        '400':
          $ref: '#/responses/400'
        '401':
          $ref: '#/responses/401'
        '403':
          $ref: '#/responses/403'
        '404':
          $ref: '#/responses/404'
        '409':
          $ref: '#/responses/409'
        '500':
          $ref: '#/responses/500'
    delete:
      summary: Delete a robot account
      description: This endpoint deletes specific robot account information by robot ID.
      tags:
        - robotv1
      operationId: DeleteRobotV1
      parameters:
        - $ref: '#/parameters/requestId'
        - $ref: '#/parameters/isResourceName'
        - $ref: '#/parameters/projectNameOrId'
        - $ref: '#/parameters/robotId'
      responses:
        '200':
          $ref: '#/responses/200'
        '400':
          $ref: '#/responses/400'
        '401':
          $ref: '#/responses/401'
        '403':
          $ref: '#/responses/403'
        '404':
          $ref: '#/responses/404'
        '500':
          $ref: '#/responses/500'
  '/projects/{project_name_or_id}/immutabletagrules':
    get:
      summary: List all immutable tag rules of current project
      description: |
        This endpoint returns the immutable tag rules of a project
      tags:
        - immutable
      operationId: ListImmuRules
      parameters:
        - $ref: '#/parameters/requestId'
        - $ref: '#/parameters/isResourceName'
        - $ref: '#/parameters/projectNameOrId'
        - $ref: '#/parameters/page'
        - $ref: '#/parameters/pageSize'
        - $ref: '#/parameters/query'
        - $ref: '#/parameters/sort'
      responses:
        '200':
          description: Success
          headers:
            X-Total-Count:
              description: The total count of immutable tag
              type: integer
            Link:
              description: Link refers to the previous page and next page
              type: string
          schema:
            type: array
            items:
              $ref: '#/definitions/ImmutableRule'
        '400':
          $ref: '#/responses/400'
        '401':
          $ref: '#/responses/401'
        '403':
          $ref: '#/responses/403'
        '500':
          $ref: '#/responses/500'
    post:
      summary: Add an immutable tag rule to current project
      description: |
        This endpoint add an immutable tag rule to the project
      tags:
        - immutable
      operationId: CreateImmuRule
      parameters:
        - $ref: '#/parameters/requestId'
        - $ref: '#/parameters/isResourceName'
        - $ref: '#/parameters/projectNameOrId'
        - name: ImmutableRule
          in: body
          required: true
          schema:
            $ref: '#/definitions/ImmutableRule'
      responses:
        '201':
          $ref: '#/responses/201'
        '400':
          $ref: '#/responses/400'
        '401':
          $ref: '#/responses/401'
        '403':
          $ref: '#/responses/403'
        '404':
          $ref: '#/responses/404'
        '500':
          $ref: '#/responses/500'
  '/projects/{project_name_or_id}/immutabletagrules/{immutable_rule_id}':
    put:
      summary: Update the immutable tag rule or enable or disable the rule
      tags:
        - immutable
      operationId: UpdateImmuRule
      parameters:
        - $ref: '#/parameters/requestId'
        - $ref: '#/parameters/isResourceName'
        - $ref: '#/parameters/projectNameOrId'
        - $ref: '#/parameters/immutableRuleId'
        - name: ImmutableRule
          in: body
          required: true
          schema:
            $ref: '#/definitions/ImmutableRule'
      responses:
        '200':
          $ref: '#/responses/200'
        '400':
          $ref: '#/responses/400'
        '401':
          $ref: '#/responses/401'
        '403':
          $ref: '#/responses/403'
        '500':
          $ref: '#/responses/500'
    delete:
      summary: Delete the immutable tag rule.
      tags:
        - immutable
      operationId: DeleteImmuRule
      parameters:
        - $ref: '#/parameters/requestId'
        - $ref: '#/parameters/isResourceName'
        - $ref: '#/parameters/projectNameOrId'
        - $ref: '#/parameters/immutableRuleId'
      responses:
        '200':
          $ref: '#/responses/200'
        '400':
          $ref: '#/responses/400'
        '401':
          $ref: '#/responses/401'
        '403':
          $ref: '#/responses/403'
        '500':
          $ref: '#/responses/500'
  '/projects/{project_name_or_id}/webhook/policies':
    get:
      summary: List project webhook policies.
      description: |
        This endpoint returns webhook policies of a project.
      tags:
        - webhook
      operationId: ListWebhookPoliciesOfProject
      parameters:
        - $ref: '#/parameters/requestId'
        - $ref: '#/parameters/isResourceName'
        - $ref: '#/parameters/projectNameOrId'
        - $ref: '#/parameters/sort'
        - $ref: '#/parameters/query'
        - $ref: '#/parameters/page'
        - $ref: '#/parameters/pageSize'
      responses:
        '200':
          description: Success
          headers:
            X-Total-Count:
              description: The total count of webhook policies.
              type: integer
            Link:
              description: Link refers to the previous page and next page
              type: string
          schema:
            type: array
            items:
              $ref: '#/definitions/WebhookPolicy'
        '400':
          $ref: '#/responses/400'
        '401':
          $ref: '#/responses/401'
        '403':
          $ref: '#/responses/403'
        '500':
          $ref: '#/responses/500'
    post:
      summary: Create project webhook policy.
      description: |
        This endpoint create a webhook policy if the project does not have one.
      tags:
        - webhook
      operationId: CreateWebhookPolicyOfProject
      parameters:
        - $ref: '#/parameters/requestId'
        - $ref: '#/parameters/isResourceName'
        - $ref: '#/parameters/projectNameOrId'
        - name: policy
          in: body
          description: Properties "targets" and "event_types" needed.
          required: true
          schema:
            $ref: '#/definitions/WebhookPolicy'
      responses:
        '201':
          description: Project webhook policy create successfully.
          headers:
            X-Request-Id:
              description: The ID of the corresponding request for the response
              type: string
            Location:
              description: The location of the resource
              type: string
        '400':
          $ref: '#/responses/400'
        '401':
          $ref: '#/responses/401'
        '403':
          $ref: '#/responses/403'
        '500':
          $ref: '#/responses/500'
  '/projects/{project_name_or_id}/webhook/policies/{webhook_policy_id}':
    get:
      summary: Get project webhook policy
      description: |
        This endpoint returns specified webhook policy of a project.
      tags:
        - webhook
      operationId: GetWebhookPolicyOfProject
      parameters:
        - $ref: '#/parameters/requestId'
        - $ref: '#/parameters/isResourceName'
        - $ref: '#/parameters/projectNameOrId'
        - $ref: '#/parameters/webhookPolicyId'
      responses:
        '200':
          description: Get webhook policy successfully.
          schema:
            $ref: '#/definitions/WebhookPolicy'
        '400':
          $ref: '#/responses/400'
        '401':
          $ref: '#/responses/401'
        '403':
          $ref: '#/responses/403'
        '404':
          $ref: '#/responses/404'
        '500':
          $ref: '#/responses/500'
    put:
      summary: Update webhook policy of a project.
      description: |
        This endpoint is aimed to update the webhook policy of a project.
      tags:
        - webhook
      operationId: UpdateWebhookPolicyOfProject
      parameters:
        - $ref: '#/parameters/requestId'
        - $ref: '#/parameters/isResourceName'
        - $ref: '#/parameters/projectNameOrId'
        - $ref: '#/parameters/webhookPolicyId'
        - name: policy
          in: body
          description: All properties needed except "id", "project_id", "creation_time", "update_time".
          required: true
          schema:
            $ref: '#/definitions/WebhookPolicy'
      responses:
        '200':
          $ref: '#/responses/200'
        '400':
          $ref: '#/responses/400'
        '401':
          $ref: '#/responses/401'
        '403':
          $ref: '#/responses/403'
        '404':
          $ref: '#/responses/404'
        '500':
          $ref: '#/responses/500'
    delete:
      summary: Delete webhook policy of a project
      description: |
        This endpoint is aimed to delete webhookpolicy of a project.
      tags:
        - webhook
      operationId: DeleteWebhookPolicyOfProject
      parameters:
        - $ref: '#/parameters/requestId'
        - $ref: '#/parameters/isResourceName'
        - $ref: '#/parameters/projectNameOrId'
        - $ref: '#/parameters/webhookPolicyId'
      responses:
        '200':
          $ref: '#/responses/200'
        '400':
          $ref: '#/responses/400'
        '401':
          $ref: '#/responses/401'
        '403':
          $ref: '#/responses/403'
        '404':
          $ref: '#/responses/404'
        '500':
          $ref: '#/responses/500'
  '/projects/{project_name_or_id}/webhook/policies/{webhook_policy_id}/executions':
    get:
      summary: List executions for a specific webhook policy
      description: |
        This endpoint returns the executions of a specific webhook policy.
      tags:
        - webhook
      operationId: ListExecutionsOfWebhookPolicy
      parameters:
        - $ref: '#/parameters/requestId'
        - $ref: '#/parameters/isResourceName'
        - $ref: '#/parameters/projectNameOrId'
        - $ref: '#/parameters/webhookPolicyId'
        - $ref: '#/parameters/page'
        - $ref: '#/parameters/pageSize'
        - $ref: '#/parameters/query'
        - $ref: '#/parameters/sort'
      responses:
        '200':
          description: List webhook executions success
          headers:
            X-Total-Count:
              description: The total count of executions
              type: integer
            Link:
              description: Link refers to the previous page and next page
              type: string
          schema:
            type: array
            items:
              $ref: '#/definitions/Execution'
        '400':
          $ref: '#/responses/400'
        '401':
          $ref: '#/responses/401'
        '404':
          $ref: '#/responses/404'
        '403':
          $ref: '#/responses/403'
        '500':
          $ref: '#/responses/500'
  '/projects/{project_name_or_id}/webhook/policies/{webhook_policy_id}/executions/{execution_id}/tasks':
    get:
      summary: List tasks for a specific webhook execution
      description: |
        This endpoint returns the tasks of a specific webhook execution.
      tags:
        - webhook
      operationId: ListTasksOfWebhookExecution
      parameters:
        - $ref: '#/parameters/requestId'
        - $ref: '#/parameters/isResourceName'
        - $ref: '#/parameters/projectNameOrId'
        - $ref: '#/parameters/webhookPolicyId'
        - $ref: '#/parameters/executionId'
        - $ref: '#/parameters/page'
        - $ref: '#/parameters/pageSize'
        - $ref: '#/parameters/query'
        - $ref: '#/parameters/sort'
      responses:
        '200':
          description: List tasks of webhook executions success
          headers:
            X-Total-Count:
              description: The total count of tasks
              type: integer
            Link:
              description: Link refers to the previous page and next page
              type: string
          schema:
            type: array
            items:
              $ref: '#/definitions/Task'
        '400':
          $ref: '#/responses/400'
        '401':
          $ref: '#/responses/401'
        '404':
          $ref: '#/responses/404'
        '403':
          $ref: '#/responses/403'
        '500':
          $ref: '#/responses/500'
  '/projects/{project_name_or_id}/webhook/policies/{webhook_policy_id}/executions/{execution_id}/tasks/{task_id}/log':
    get:
      summary: Get logs for a specific webhook task
      description: |
        This endpoint returns the logs of a specific webhook task.
      tags:
        - webhook
      operationId: GetLogsOfWebhookTask
      produces:
        - text/plain
      parameters:
        - $ref: '#/parameters/requestId'
        - $ref: '#/parameters/isResourceName'
        - $ref: '#/parameters/projectNameOrId'
        - $ref: '#/parameters/webhookPolicyId'
        - $ref: '#/parameters/executionId'
        - $ref: '#/parameters/taskId'
      responses:
        '200':
          description: Get log success
          headers:
            Content-Type:
              description: Content type of response
              type: string
          schema:
            type: string
        '400':
          $ref: '#/responses/400'
        '401':
          $ref: '#/responses/401'
        '404':
          $ref: '#/responses/404'
        '403':
          $ref: '#/responses/403'
        '500':
          $ref: '#/responses/500'
  '/projects/{project_name_or_id}/webhook/lasttrigger':
    get:
      deprecated: true
      summary: Get project webhook policy last trigger info
      description: |
        This endpoint returns last trigger information of project webhook policy.
      tags:
        - webhook
      operationId: LastTrigger
      parameters:
        - $ref: '#/parameters/requestId'
        - $ref: '#/parameters/isResourceName'
        - $ref: '#/parameters/projectNameOrId'
      responses:
        '200':
          description: Test webhook connection successfully.
          schema:
            type: array
            items:
              $ref: '#/definitions/WebhookLastTrigger'
        '400':
          $ref: '#/responses/400'
        '401':
          $ref: '#/responses/401'
        '403':
          $ref: '#/responses/403'
        '500':
          $ref: '#/responses/500'
  '/projects/{project_name_or_id}/webhook/jobs':
    get:
      deprecated: true
      summary: List project webhook jobs
      description: |
        This endpoint returns webhook jobs of a project.
      tags:
        - webhookjob
      operationId: ListWebhookJobs
      parameters:
        - $ref: '#/parameters/requestId'
        - $ref: '#/parameters/isResourceName'
        - $ref: '#/parameters/projectNameOrId'
        - $ref: '#/parameters/query'
        - $ref: '#/parameters/sort'
        - $ref: '#/parameters/page'
        - $ref: '#/parameters/pageSize'
        - name: policy_id
          in: query
          type: integer
          format: int64
          required: true
          description: The policy ID.
        - name: status
          in: query
          description: The status of webhook job.
          required: false
          type: array
          items:
            type: string
      responses:
        '200':
          description: List project webhook jobs successfully.
          headers:
            X-Total-Count:
              description: The total count of available items
              type: integer
            Link:
              description: Link to previous page and next page
              type: string
          schema:
            type: array
            items:
              $ref: '#/definitions/WebhookJob'
        '400':
          $ref: '#/responses/400'
        '401':
          $ref: '#/responses/401'
        '403':
          $ref: '#/responses/403'
        '500':
          $ref: '#/responses/500'
  '/projects/{project_name_or_id}/webhook/events':
    get:
      summary: Get supported event types and notify types.
      description: Get supported event types and notify types.
      tags:
        - webhook
      operationId: GetSupportedEventTypes
      parameters:
        - $ref: '#/parameters/requestId'
        - $ref: '#/parameters/isResourceName'
        - $ref: '#/parameters/projectNameOrId'
      responses:
        '200':
          description: Success
          schema:
            $ref: '#/definitions/SupportedWebhookEventTypes'
        '401':
          $ref: '#/responses/401'
        '403':
          $ref: '#/responses/403'
        '500':
          $ref: '#/responses/500'
  /usergroups:
    get:
      summary: Get all user groups information
      description: Get all user groups information, it is open for system admin
      operationId: listUserGroups
      tags:
        - usergroup
      parameters:
        - $ref: '#/parameters/requestId'
        - $ref: '#/parameters/page'
        - $ref: '#/parameters/pageSize'
        - name: ldap_group_dn
          in: query
          type: string
          required: false
          description: search with ldap group DN
        - name: group_name
          in: query
          type: string
          required: false
          description: group name need to search, fuzzy matches
      responses:
        '200':
          description: Get user group successfully.
          schema:
            type: array
            items:
              $ref: '#/definitions/UserGroup'
          headers:
            X-Total-Count:
              description: The total count of available items
              type: integer
            Link:
              description: Link to previous page and next page
              type: string
        '401':
          $ref: '#/responses/401'
        '403':
          $ref: '#/responses/403'
        '500':
          $ref: '#/responses/500'
    post:
      summary: Create user group
      description: Create user group information
      operationId: createUserGroup
      tags:
        - usergroup
      parameters:
        - $ref: '#/parameters/requestId'
        - name: usergroup
          in: body
          schema:
            $ref: '#/definitions/UserGroup'
      responses:
        '201':
          description: User group created successfully.
          headers:
            Location:
              type: string
              description: The URL of the created resource
        '400':
          $ref: '#/responses/400'
        '401':
          $ref: '#/responses/401'
        '403':
          $ref: '#/responses/403'
        '409':
          $ref: '#/responses/409'
        '500':
          $ref: '#/responses/500'
  /usergroups/search:
    get:
      summary: Search groups by groupname
      description: |
        This endpoint is to search groups by group name.  It's open for all authenticated requests.
      tags:
        - usergroup
      operationId: searchUserGroups
      parameters:
        - $ref: '#/parameters/requestId'
        - $ref: '#/parameters/page'
        - $ref: '#/parameters/pageSize'
        - name: groupname
          in: query
          type: string
          required: true
          description: Group name for filtering results.
      responses:
        '200':
          description: Search groups successfully.
          schema:
            type: array
            items:
              $ref: '#/definitions/UserGroupSearchItem'
          headers:
            X-Total-Count:
              description: The total count of available items
              type: integer
            Link:
              description: Link to previous page and next page
              type: string
        '401':
          $ref: '#/responses/401'
        '500':
          $ref: '#/responses/500'
  '/usergroups/{group_id}':
    get:
      summary: Get user group information
      description: Get user group information
      operationId: getUserGroup
      tags:
        - usergroup
      parameters:
        - $ref: '#/parameters/requestId'
        - name: group_id
          in: path
          type: integer
          format: int64
          required: true
          description: Group ID
      responses:
        '200':
          description: User group get successfully.
          schema:
            $ref: '#/definitions/UserGroup'
        '400':
          $ref: '#/responses/400'
        '401':
          $ref: '#/responses/401'
        '403':
          $ref: '#/responses/403'
        '404':
          $ref: '#/responses/404'
        '500':
          $ref: '#/responses/500'
    put:
      summary: Update group information
      description: Update user group information
      operationId: updateUserGroup
      tags:
        - usergroup
      parameters:
        - $ref: '#/parameters/requestId'
        - name: group_id
          in: path
          type: integer
          format: int64
          required: true
          description: Group ID
        - name: usergroup
          in: body
          required: false
          schema:
            $ref: '#/definitions/UserGroup'
      responses:
        '200':
          $ref: '#/responses/200'
        '400':
          $ref: '#/responses/400'
        '401':
          $ref: '#/responses/401'
        '403':
          $ref: '#/responses/403'
        '404':
          $ref: '#/responses/404'
        '500':
          $ref: '#/responses/500'
    delete:
      summary: Delete user group
      description: Delete user group
      operationId: deleteUserGroup
      tags:
        - usergroup
      parameters:
        - $ref: '#/parameters/requestId'
        - name: group_id
          type: integer
          in: path
          required: true
      responses:
        '200':
          $ref: '#/responses/200'
        '400':
          $ref: '#/responses/400'
        '401':
          $ref: '#/responses/401'
        '403':
          $ref: '#/responses/403'
        '500':
          $ref: '#/responses/500'
  /icons/{digest}:
    get:
      summary: Get artifact icon
      description: Get the artifact icon with the specified digest. As the original icon image is resized and encoded before returning, the parameter "digest" in the path doesn't match the hash of the returned content
      tags:
        - icon
      operationId: getIcon
      parameters:
        - $ref: '#/parameters/requestId'
        - $ref: '#/parameters/digest'
      responses:
        '200':
          description: Success
          schema:
            $ref: '#/definitions/Icon'
        '400':
          $ref: '#/responses/400'
        '404':
          $ref: '#/responses/404'
        '500':
          $ref: '#/responses/500'
  /robots:
    get:
      summary: Get robot account
      description: List the robot accounts with the specified level and project.
      tags:
        - robot
      operationId: ListRobot
      parameters:
        - $ref: '#/parameters/requestId'
        - $ref: '#/parameters/query'
        - $ref: '#/parameters/sort'
        - $ref: '#/parameters/page'
        - $ref: '#/parameters/pageSize'
      responses:
        '200':
          description: Success
          headers:
            X-Total-Count:
              description: The total count of robot accounts
              type: integer
            Link:
              description: Link refers to the previous page and next page
              type: string
          schema:
            type: array
            items:
              $ref: '#/definitions/Robot'
        '400':
          $ref: '#/responses/400'
        '404':
          $ref: '#/responses/404'
        '500':
          $ref: '#/responses/500'
    post:
      summary: Create a robot account
      description: Create a robot account
      tags:
        - robot
      operationId: CreateRobot
      parameters:
        - $ref: '#/parameters/requestId'
        - name: robot
          in: body
          description: The JSON object of a robot account.
          required: true
          schema:
            $ref: '#/definitions/RobotCreate'
      responses:
        '201':
          description: Created
          headers:
            X-Request-Id:
              description: The ID of the corresponding request for the response
              type: string
            Location:
              description: The location of the resource
              type: string
          schema:
            $ref: '#/definitions/RobotCreated'
        '400':
          $ref: '#/responses/400'
        '401':
          $ref: '#/responses/401'
        '403':
          $ref: '#/responses/403'
        '404':
          $ref: '#/responses/404'
        '500':
          $ref: '#/responses/500'
  '/quotas':
    get:
      summary: List quotas
      description: List quotas
      tags:
        - quota
      operationId: listQuotas
      parameters:
        - $ref: '#/parameters/requestId'
        - $ref: '#/parameters/page'
        - $ref: '#/parameters/pageSize'
        - name: reference
          in: query
          description: The reference type of quota.
          required: false
          type: string
        - name: reference_id
          in: query
          description: The reference id of quota.
          required: false
          type: string
        - name: sort
          in: query
          type: string
          required: false
          description: |
            Sort method, valid values include:
            'hard.resource_name', '-hard.resource_name', 'used.resource_name', '-used.resource_name'.
            Here '-' stands for descending order, resource_name should be the real resource name of the quota.
      responses:
        '200':
          description: Successfully retrieved the quotas.
          schema:
            type: array
            items:
              $ref: '#/definitions/Quota'
          headers:
            X-Total-Count:
              description: The total count of access logs
              type: integer
            Link:
              description: Link refers to the previous page and next page
              type: string
        '401':
          $ref: '#/responses/401'
        '403':
          $ref: '#/responses/403'
        '500':
          $ref: '#/responses/500'
  '/quotas/{id}':
    get:
      summary: Get the specified quota
      description: Get the specified quota
      tags:
        - quota
      operationId: getQuota
      parameters:
        - $ref: '#/parameters/requestId'
        - name: id
          in: path
          type: integer
          required: true
          description: Quota ID
      responses:
        '200':
          description: Successfully retrieved the quota.
          schema:
            $ref: '#/definitions/Quota'
        '401':
          $ref: '#/responses/401'
        '403':
          $ref: '#/responses/403'
        '404':
          $ref: '#/responses/404'
        '500':
          $ref: '#/responses/500'
    put:
      summary: Update the specified quota
      description: Update hard limits of the specified quota
      tags:
        - quota
      operationId: updateQuota
      parameters:
        - $ref: '#/parameters/requestId'
        - name: id
          in: path
          type: integer
          required: true
          description: Quota ID
        - name: hard
          in: body
          required: true
          description: The new hard limits for the quota
          schema:
            $ref: '#/definitions/QuotaUpdateReq'
      responses:
        '200':
          $ref: '#/responses/200'
        '400':
          $ref: '#/responses/400'
        '401':
          $ref: '#/responses/401'
        '403':
          $ref: '#/responses/403'
        '404':
          $ref: '#/responses/404'
        '500':
          $ref: '#/responses/500'
  /robots/{robot_id}:
    get:
      summary: Get a robot account
      description: This endpoint returns specific robot account information by robot ID.
      tags:
        - robot
      operationId: GetRobotByID
      parameters:
        - $ref: '#/parameters/requestId'
        - $ref: '#/parameters/robotId'
      responses:
        '200':
          description: Return matched robot information.
          schema:
            $ref: '#/definitions/Robot'
        '401':
          $ref: '#/responses/401'
        '403':
          $ref: '#/responses/403'
        '404':
          $ref: '#/responses/404'
        '500':
          $ref: '#/responses/500'
    put:
      summary: Update a robot account
      description: This endpoint updates specific robot account information by robot ID.
      tags:
        - robot
      operationId: UpdateRobot
      parameters:
        - $ref: '#/parameters/requestId'
        - $ref: '#/parameters/robotId'
        - name: robot
          in: body
          description: The JSON object of a robot account.
          required: true
          schema:
            $ref: '#/definitions/Robot'
      responses:
        '200':
          $ref: '#/responses/200'
        '400':
          $ref: '#/responses/400'
        '401':
          $ref: '#/responses/401'
        '403':
          $ref: '#/responses/403'
        '404':
          $ref: '#/responses/404'
        '409':
          $ref: '#/responses/409'
        '500':
          $ref: '#/responses/500'
    patch:
      summary: Refresh the robot secret
      description: Refresh the robot secret
      tags:
        - robot
      operationId: RefreshSec
      parameters:
        - $ref: '#/parameters/requestId'
        - $ref: '#/parameters/robotId'
        - name: robotSec
          description: The JSON object of a robot account.
          in: body
          required: true
          schema:
            $ref: '#/definitions/RobotSec'
      responses:
        '200':
          description: Return refreshed robot sec.
          schema:
            $ref: '#/definitions/RobotSec'
        '400':
          $ref: '#/responses/400'
        '401':
          $ref: '#/responses/401'
        '404':
          $ref: '#/responses/404'
        '403':
          $ref: '#/responses/403'
        '500':
          $ref: '#/responses/500'
    delete:
      summary: Delete a robot account
      description: This endpoint deletes specific robot account information by robot ID.
      tags:
        - robot
      operationId: DeleteRobot
      parameters:
        - $ref: '#/parameters/requestId'
        - $ref: '#/parameters/robotId'
      responses:
        '200':
          $ref: '#/responses/200'
        '400':
          $ref: '#/responses/400'
        '401':
          $ref: '#/responses/401'
        '403':
          $ref: '#/responses/403'
        '404':
          $ref: '#/responses/404'
        '500':
          $ref: '#/responses/500'
  /replication/policies:
    get:
      summary: List replication policies
      description: List replication policies
      tags:
        - replication
      operationId: listReplicationPolicies
      parameters:
        - $ref: '#/parameters/requestId'
        - $ref: '#/parameters/query'
        - $ref: '#/parameters/sort'
        - $ref: '#/parameters/page'
        - $ref: '#/parameters/pageSize'
        - name: name
          in: query
          type: string
          required: false
          description: Deprecated, use "query" instead. The policy name.
      responses:
        '200':
          description: Success
          headers:
            X-Total-Count:
              description: The total count of the resources
              type: integer
            Link:
              description: Link refers to the previous page and next page
              type: string
          schema:
            type: array
            items:
              $ref: '#/definitions/ReplicationPolicy'
        '401':
          $ref: '#/responses/401'
        '403':
          $ref: '#/responses/403'
        '500':
          $ref: '#/responses/500'
    post:
      summary: Create a replication policy
      description: Create a replication policy
      tags:
        - replication
      operationId: createReplicationPolicy
      parameters:
        - $ref: '#/parameters/requestId'
        - name: policy
          in: body
          description: The replication policy
          required: true
          schema:
            $ref: '#/definitions/ReplicationPolicy'
      responses:
        '201':
          $ref: '#/responses/201'
        '400':
          $ref: '#/responses/400'
        '401':
          $ref: '#/responses/401'
        '403':
          $ref: '#/responses/403'
        '409':
          $ref: '#/responses/409'
        '500':
          $ref: '#/responses/500'
  /replication/policies/{id}:
    get:
      summary: Get the specific replication policy
      description: Get the specific replication policy
      tags:
        - replication
      operationId: getReplicationPolicy
      parameters:
        - $ref: '#/parameters/requestId'
        - name: id
          in: path
          type: integer
          format: int64
          required: true
          description: Policy ID
      responses:
        '200':
          description: Success
          schema:
            $ref: '#/definitions/ReplicationPolicy'
        '401':
          $ref: '#/responses/401'
        '403':
          $ref: '#/responses/403'
        '500':
          $ref: '#/responses/500'
    delete:
      summary: Delete the specific replication policy
      description: Delete the specific replication policy
      tags:
        - replication
      operationId: deleteReplicationPolicy
      parameters:
        - $ref: '#/parameters/requestId'
        - name: id
          in: path
          type: integer
          format: int64
          required: true
          description: Replication policy ID
      responses:
        '200':
          $ref: '#/responses/200'
        '401':
          $ref: '#/responses/401'
        '403':
          $ref: '#/responses/403'
        '404':
          $ref: '#/responses/404'
        '412':
          $ref: '#/responses/412'
        '500':
          $ref: '#/responses/500'
    put:
      summary: Update the replication policy
      description: Update the replication policy
      tags:
        - replication
      operationId: updateReplicationPolicy
      parameters:
        - $ref: '#/parameters/requestId'
        - name: id
          in: path
          type: integer
          format: int64
          required: true
          description: The policy ID
        - name: policy
          in: body
          description: The replication policy
          required: true
          schema:
            $ref: '#/definitions/ReplicationPolicy'
      responses:
        '200':
          $ref: '#/responses/200'
        '401':
          $ref: '#/responses/401'
        '403':
          $ref: '#/responses/403'
        '404':
          $ref: '#/responses/404'
        '409':
          $ref: '#/responses/409'
        '500':
          $ref: '#/responses/500'
  /replication/executions:
    get:
      summary: List replication executions
      description: List replication executions
      tags:
        - replication
      operationId: listReplicationExecutions
      parameters:
        - $ref: '#/parameters/requestId'
        - $ref: '#/parameters/sort'
        - $ref: '#/parameters/page'
        - $ref: '#/parameters/pageSize'
        - name: policy_id
          in: query
          type: integer
          required: false
          description: The ID of the policy that the executions belong to.
        - name: status
          in: query
          type: string
          required: false
          description: The execution status.
        - name: trigger
          in: query
          type: string
          required: false
          description: The trigger mode.
      responses:
        '200':
          description: Success
          headers:
            X-Total-Count:
              description: The total count of the resources
              type: integer
            Link:
              description: Link refers to the previous page and next page
              type: string
          schema:
            type: array
            items:
              $ref: '#/definitions/ReplicationExecution'
        '401':
          $ref: '#/responses/401'
        '403':
          $ref: '#/responses/403'
        '500':
          $ref: '#/responses/500'
    post:
      summary: Start one replication execution
      description: Start one replication execution according to the policy
      tags:
        - replication
      operationId: startReplication
      parameters:
        - $ref: '#/parameters/requestId'
        - name: execution
          in: body
          description: The ID of policy that the execution belongs to
          required: true
          schema:
            $ref: '#/definitions/StartReplicationExecution'
      responses:
        '201':
          $ref: '#/responses/201'
        '400':
          $ref: '#/responses/400'
        '401':
          $ref: '#/responses/401'
        '403':
          $ref: '#/responses/403'
        '500':
          $ref: '#/responses/500'
  /replication/executions/{id}:
    get:
      summary: Get the specific replication execution
      description: Get the replication execution specified by ID
      tags:
        - replication
      operationId: getReplicationExecution
      parameters:
        - $ref: '#/parameters/requestId'
        - name: id
          in: path
          type: integer
          format: int64
          description: The ID of the execution.
          required: true
      responses:
        '200':
          description: Success
          schema:
            $ref: '#/definitions/ReplicationExecution'
        '401':
          $ref: '#/responses/401'
        '403':
          $ref: '#/responses/403'
        '404':
          $ref: '#/responses/404'
        '500':
          $ref: '#/responses/500'
    put:
      summary: Stop the specific replication execution
      description: Stop the replication execution specified by ID
      tags:
        - replication
      operationId: stopReplication
      parameters:
        - $ref: '#/parameters/requestId'
        - name: id
          in: path
          type: integer
          format: int64
          description: The ID of the execution.
          required: true
      responses:
        '200':
          $ref: '#/responses/200'
        '401':
          $ref: '#/responses/401'
        '403':
          $ref: '#/responses/403'
        '404':
          $ref: '#/responses/404'
        '500':
          $ref: '#/responses/500'
  /replication/executions/{id}/tasks:
    get:
      summary: List replication tasks for a specific execution
      description: List replication tasks for a specific execution
      tags:
        - replication
      operationId: listReplicationTasks
      parameters:
        - $ref: '#/parameters/requestId'
        - $ref: '#/parameters/sort'
        - $ref: '#/parameters/page'
        - $ref: '#/parameters/pageSize'
        - name: id
          in: path
          type: integer
          format: int64
          description: The ID of the execution that the tasks belongs to.
          required: true
        - name: status
          in: query
          type: string
          required: false
          description: The task status.
        - name: resource_type
          in: query
          type: string
          required: false
          description: The resource type.
      responses:
        '200':
          description: Success
          headers:
            X-Total-Count:
              description: The total count of the resources
              type: integer
            Link:
              description: Link refers to the previous page and next page
              type: string
          schema:
            type: array
            items:
              $ref: '#/definitions/ReplicationTask'
        '401':
          $ref: '#/responses/401'
        '403':
          $ref: '#/responses/403'
        '500':
          $ref: '#/responses/500'
  /replication/executions/{id}/tasks/{task_id}/log:
    get:
      summary: Get the log of the specific replication task
      description: Get the log of the specific replication task
      tags:
        - replication
      operationId: getReplicationLog
      produces:
        - text/plain
      parameters:
        - $ref: '#/parameters/requestId'
        - name: id
          in: path
          type: integer
          format: int64
          description: The ID of the execution that the tasks belongs to.
          required: true
        - name: task_id
          in: path
          type: integer
          format: int64
          description: The ID of the task.
          required: true
      responses:
        '200':
          description: Success
          headers:
            Content-Type:
              description: The content type of response body
              type: string
          schema:
            type: string
        '401':
          $ref: '#/responses/401'
        '403':
          $ref: '#/responses/403'
        '404':
          $ref: '#/responses/404'
        '500':
          $ref: '#/responses/500'
  /replication/adapters:
    get:
      summary: List registry adapters
      description: List registry adapters
      tags:
        - registry
      operationId: listRegistryProviderTypes
      parameters:
        - $ref: '#/parameters/requestId'
      responses:
        '200':
          description: Success.
          schema:
            type: array
            items:
              type: string
        '401':
          $ref: '#/responses/401'
        '403':
          $ref: '#/responses/403'
        '500':
          $ref: '#/responses/500'
  /replication/adapterinfos:
    get:
      summary: List all registered registry provider information
      description: List all registered registry provider information
      tags:
        - registry
      operationId: listRegistryProviderInfos
      parameters:
        - $ref: '#/parameters/requestId'
      responses:
        '200':
          description: Success.
          schema:
            type: object
            additionalProperties:
              $ref: '#/definitions/RegistryProviderInfo'
        '401':
          $ref: '#/responses/401'
        '403':
          $ref: '#/responses/403'
        '500':
          $ref: '#/responses/500'
  /registries:
    post:
      summary: Create a registry
      description: Create a registry
      tags:
        - registry
      operationId: createRegistry
      parameters:
        - $ref: '#/parameters/requestId'
        - name: registry
          in: body
          description: The registry
          required: true
          schema:
            $ref: '#/definitions/Registry'
      responses:
        '201':
          $ref: '#/responses/201'
        '400':
          $ref: '#/responses/400'
        '401':
          $ref: '#/responses/401'
        '403':
          $ref: '#/responses/403'
        '409':
          $ref: '#/responses/409'
        '500':
          $ref: '#/responses/500'
    get:
      summary: List the registries
      description: List the registries
      tags:
        - registry
      operationId: listRegistries
      parameters:
        - $ref: '#/parameters/requestId'
        - $ref: '#/parameters/query'
        - $ref: '#/parameters/sort'
        - $ref: '#/parameters/page'
        - $ref: '#/parameters/pageSize'
        - name: name
          in: query
          type: string
          required: false
          description: Deprecated, use `q` instead.
      responses:
        '200':
          description: Success
          headers:
            X-Total-Count:
              description: The total count of the resources
              type: integer
            Link:
              description: Link refers to the previous page and next page
              type: string
          schema:
            type: array
            items:
              $ref: '#/definitions/Registry'
        '401':
          $ref: '#/responses/401'
        '403':
          $ref: '#/responses/403'
        '500':
          $ref: '#/responses/500'
  /registries/ping:
    post:
      summary: Check status of a registry
      description: Check status of a registry
      tags:
        - registry
      operationId: pingRegistry
      parameters:
        - $ref: '#/parameters/requestId'
        - name: registry
          in: body
          description: The registry
          required: true
          schema:
            $ref: '#/definitions/RegistryPing'
      responses:
        '200':
          $ref: '#/responses/200'
        '400':
          $ref: '#/responses/400'
        '401':
          $ref: '#/responses/401'
        '403':
          $ref: '#/responses/403'
        '404':
          $ref: '#/responses/404'
        '500':
          $ref: '#/responses/500'
  /registries/{id}:
    get:
      summary: Get the specific registry
      description: Get the specific registry
      tags:
        - registry
      operationId: getRegistry
      parameters:
        - $ref: '#/parameters/requestId'
        - name: id
          in: path
          type: integer
          format: int64
          required: true
          description: Registry ID
      responses:
        '200':
          description: Success
          schema:
            $ref: '#/definitions/Registry'
        '401':
          $ref: '#/responses/401'
        '403':
          $ref: '#/responses/403'
        '404':
          $ref: '#/responses/404'
        '500':
          $ref: '#/responses/500'
    delete:
      summary: Delete the specific registry
      description: Delete the specific registry
      tags:
        - registry
      operationId: deleteRegistry
      parameters:
        - $ref: '#/parameters/requestId'
        - name: id
          in: path
          type: integer
          format: int64
          required: true
          description: Registry ID
      responses:
        '200':
          $ref: '#/responses/200'
        '401':
          $ref: '#/responses/401'
        '403':
          $ref: '#/responses/403'
        '404':
          $ref: '#/responses/404'
        '412':
          $ref: '#/responses/412'
        '500':
          $ref: '#/responses/500'
    put:
      summary: Update the registry
      description: Update the registry
      tags:
        - registry
      operationId: updateRegistry
      parameters:
        - $ref: '#/parameters/requestId'
        - name: id
          in: path
          type: integer
          format: int64
          required: true
          description: The registry ID
        - name: registry
          in: body
          description: The registry
          required: true
          schema:
            $ref: '#/definitions/RegistryUpdate'
      responses:
        '200':
          $ref: '#/responses/200'
        '401':
          $ref: '#/responses/401'
        '403':
          $ref: '#/responses/403'
        '404':
          $ref: '#/responses/404'
        '409':
          $ref: '#/responses/409'
        '500':
          $ref: '#/responses/500'
  /registries/{id}/info:
    get:
      summary: Get the registry info
      description: Get the registry info
      tags:
        - registry
      operationId: getRegistryInfo
      parameters:
        - $ref: '#/parameters/requestId'
        - name: id
          in: path
          type: integer
          format: int64
          required: true
          description: Registry ID
      responses:
        '200':
          description: Success
          schema:
            $ref: '#/definitions/RegistryInfo'
        '401':
          $ref: '#/responses/401'
        '403':
          $ref: '#/responses/403'
        '404':
          $ref: '#/responses/404'
        '500':
          $ref: '#/responses/500'
  /scans/all/metrics:
    get:
      summary: Get the metrics of the latest scan all process
      description: Get the metrics of the latest scan all process
      tags:
        - scanAll
      operationId: getLatestScanAllMetrics
      parameters:
        - $ref: '#/parameters/requestId'
      responses:
        '200':
          description: OK
          schema:
            $ref: '#/definitions/Stats'
        '401':
          $ref: '#/responses/401'
        '403':
          $ref: '#/responses/403'
        '412':
          $ref: '#/responses/412'
        '500':
          $ref: '#/responses/500'
  /scans/schedule/metrics:
    get:
      summary: Get the metrics of the latest scheduled scan all process
      description: Get the metrics of the latest scheduled scan all process
      tags:
        - scanAll
      operationId: getLatestScheduledScanAllMetrics
      deprecated: true
      parameters:
        - $ref: '#/parameters/requestId'
      responses:
        '200':
          description: OK
          schema:
            $ref: '#/definitions/Stats'
        '401':
          $ref: '#/responses/401'
        '403':
          $ref: '#/responses/403'
        '412':
          $ref: '#/responses/412'
        '500':
          $ref: '#/responses/500'
  /systeminfo:
    get:
      summary: Get general system info
      operationId: getSystemInfo
      description: |
        This API is for retrieving general system info, this can be called by anonymous request.  Some attributes will be omitted in the response when this API is called by anonymous request.
      tags:
        - systeminfo
      parameters:
        - $ref: '#/parameters/requestId'
      responses:
        '200':
          description: Get general info successfully.
          schema:
            $ref: '#/definitions/GeneralInfo'
        '500':
          $ref: '#/responses/500'
  /systeminfo/volumes:
    get:
      summary: Get system volume info (total/free size).
      operationId: getVolumes
      description: |
        This endpoint is for retrieving system volume info that only provides for admin user.  Note that the response only reflects the storage status of local disk.
      tags:
        - systeminfo
      parameters:
        - $ref: '#/parameters/requestId'
      responses:
        '200':
          description: Get system volumes successfully.
          schema:
            $ref: '#/definitions/SystemInfo'
        '401':
          $ref: '#/responses/401'
        '403':
          $ref: '#/responses/403'
        '404':
          $ref: '#/responses/404'
        '500':
          $ref: '#/responses/500'
  /systeminfo/getcert:
    get:
      summary: Get default root certificate.
      operationId: getCert
      description: |
        This endpoint is for downloading a default root certificate.
      tags:
        - systeminfo
      produces:
        - application/octet-stream
      parameters:
        - $ref: '#/parameters/requestId'
      responses:
        '200':
          description: Get default root certificate successfully.
          schema:
            type: file
          headers:
            Content-Disposition:
              description: To set the filename of the downloaded file.
              type: string
        '404':
          description: Not found the default root certificate.
        '500':
          $ref: '#/responses/500'
  /system/oidc/ping:
    post:
      summary: Test the OIDC endpoint.
      description: |
        Test the OIDC endpoint, the setting of the endpoint is provided in the request.  This API can only be called by system admin.
      tags:
        - oidc
      operationId: pingOIDC
      parameters:
        - $ref: '#/parameters/requestId'
        - name: endpoint
          in: body
          description: Request body for OIDC endpoint to be tested.
          required: true
          schema:
            type: object
            properties:
              url:
                type: string
                description: The URL of OIDC endpoint to be tested.
              verify_cert:
                type: boolean
                description: Whether the certificate should be verified
      responses:
        '200':
          $ref: '#/responses/200'
        '400':
          $ref: '#/responses/400'
        '401':
          $ref: '#/responses/401'
        '403':
          $ref: '#/responses/403'
  /system/gc:
    get:
      summary: Get gc results.
      description: This endpoint let user get gc execution history.
      tags:
        - gc
      operationId: getGCHistory
      parameters:
        - $ref: '#/parameters/requestId'
        - $ref: '#/parameters/query'
        - $ref: '#/parameters/sort'
        - $ref: '#/parameters/page'
        - $ref: '#/parameters/pageSize'
      responses:
        '200':
          description: Get gc results successfully.
          headers:
            X-Total-Count:
              description: The total count of history
              type: integer
            Link:
              description: Link refers to the previous page and next page
              type: string
          schema:
            type: array
            items:
              $ref: '#/definitions/GCHistory'
        '401':
          $ref: '#/responses/401'
        '403':
          $ref: '#/responses/403'
        '500':
          $ref: '#/responses/500'
  /system/gc/{gc_id}:
    get:
      summary: Get gc status.
      description: This endpoint let user get gc status filtered by specific ID.
      operationId: getGC
      parameters:
        - $ref: '#/parameters/requestId'
        - $ref: '#/parameters/gcId'
      tags:
        - gc
      responses:
        '200':
          description: Get gc results successfully.
          schema:
            $ref: '#/definitions/GCHistory'
        '401':
          $ref: '#/responses/401'
        '403':
          $ref: '#/responses/403'
        '404':
          $ref: '#/responses/404'
        '500':
          $ref: '#/responses/500'
    put:
      summary: Stop the specific GC execution
      description: Stop the GC execution specified by ID
      tags:
        - gc
      operationId: stopGC
      parameters:
        - $ref: '#/parameters/requestId'
        - $ref: '#/parameters/gcId'
      responses:
        '200':
          $ref: '#/responses/200'
        '401':
          $ref: '#/responses/401'
        '403':
          $ref: '#/responses/403'
        '404':
          $ref: '#/responses/404'
        '500':
          $ref: '#/responses/500'
  /system/gc/{gc_id}/log:
    get:
      summary: Get gc job log.
      description: This endpoint let user get gc job logs filtered by specific ID.
      operationId: getGCLog
      parameters:
        - $ref: '#/parameters/requestId'
        - $ref: '#/parameters/gcId'
      tags:
        - gc
      produces:
        - text/plain
      responses:
        '200':
          description: Get successfully.
          schema:
            type: string
        '400':
          $ref: '#/responses/400'
        '401':
          $ref: '#/responses/401'
        '403':
          $ref: '#/responses/403'
        '404':
          $ref: '#/responses/404'
        '500':
          $ref: '#/responses/500'
  /system/gc/schedule:
    get:
      summary: Get gc's schedule.
      description: This endpoint is for get schedule of gc job.
      operationId: getGCSchedule
      tags:
        - gc
      parameters:
        - $ref: '#/parameters/requestId'
      responses:
        '200':
          description: Get gc's schedule.
          schema:
            $ref: '#/definitions/GCHistory'
        '401':
          $ref: '#/responses/401'
        '403':
          $ref: '#/responses/403'
        '500':
          $ref: '#/responses/500'
    post:
      summary: Create a gc schedule.
      description: |
        This endpoint is for update gc schedule.
      operationId: createGCSchedule
      parameters:
        - $ref: '#/parameters/requestId'
        - name: schedule
          in: body
          required: true
          schema:
            $ref: '#/definitions/Schedule'
          description: Updates of gc's schedule.
      tags:
        - gc
      responses:
        '201':
          $ref: '#/responses/201'
        '400':
          $ref: '#/responses/400'
        '401':
          $ref: '#/responses/401'
        '403':
          $ref: '#/responses/403'
        '409':
          $ref: '#/responses/409'
        '500':
          $ref: '#/responses/500'
    put:
      summary: Update gc's schedule.
      description: |
        This endpoint is for update gc schedule.
      operationId: updateGCSchedule
      parameters:
        - $ref: '#/parameters/requestId'
        - name: schedule
          in: body
          required: true
          schema:
            $ref: '#/definitions/Schedule'
          description: Updates of gc's schedule.
      tags:
        - gc
      responses:
        '200':
          description: Updated gc's schedule successfully.
        '400':
          $ref: '#/responses/400'
        '401':
          $ref: '#/responses/401'
        '403':
          $ref: '#/responses/403'
        '500':
          $ref: '#/responses/500'
  /system/purgeaudit:
    get:
      summary: Get purge job results.
      description: get purge job execution history.
      tags:
        - purge
      operationId: getPurgeHistory
      parameters:
        - $ref: '#/parameters/requestId'
        - $ref: '#/parameters/query'
        - $ref: '#/parameters/sort'
        - $ref: '#/parameters/page'
        - $ref: '#/parameters/pageSize'
      responses:
        '200':
          description: Get purge job results successfully.
          headers:
            X-Total-Count:
              description: The total count of history
              type: integer
            Link:
              description: Link refers to the previous page and next page
              type: string
          schema:
            type: array
            items:
              $ref: '#/definitions/ExecHistory'
        '401':
          $ref: '#/responses/401'
        '403':
          $ref: '#/responses/403'
        '500':
          $ref: '#/responses/500'
  /system/purgeaudit/{purge_id}:
    get:
      summary: Get purge job status.
      description: This endpoint let user get purge job status filtered by specific ID.
      operationId: getPurgeJob
      parameters:
        - $ref: '#/parameters/requestId'
        - $ref: '#/parameters/purgeId'
      tags:
        - purge
      responses:
        '200':
          description: Get purge job results successfully.
          schema:
            $ref: '#/definitions/ExecHistory'
        '401':
          $ref: '#/responses/401'
        '403':
          $ref: '#/responses/403'
        '404':
          $ref: '#/responses/404'
        '500':
          $ref: '#/responses/500'
    put:
      summary: Stop the specific purge audit log execution
      description: Stop the purge audit log execution specified by ID
      tags:
        - purge
      operationId: stopPurge
      parameters:
        - $ref: '#/parameters/requestId'
        - $ref: '#/parameters/purgeId'
      responses:
        '200':
          $ref: '#/responses/200'
        '401':
          $ref: '#/responses/401'
        '403':
          $ref: '#/responses/403'
        '404':
          $ref: '#/responses/404'
        '500':
          $ref: '#/responses/500'
  /system/purgeaudit/{purge_id}/log:
    get:
      summary: Get purge job log.
      description: This endpoint let user get purge job logs filtered by specific ID.
      operationId: getPurgeJobLog
      parameters:
        - $ref: '#/parameters/requestId'
        - $ref: '#/parameters/purgeId'
      tags:
        - purge
      produces:
        - text/plain
      responses:
        '200':
          description: Get successfully.
          schema:
            type: string
        '400':
          $ref: '#/responses/400'
        '401':
          $ref: '#/responses/401'
        '403':
          $ref: '#/responses/403'
        '404':
          $ref: '#/responses/404'
        '500':
          $ref: '#/responses/500'
  /system/purgeaudit/schedule:
    get:
      summary: Get purge's schedule.
      description: This endpoint is for get schedule of purge job.
      operationId: getPurgeSchedule
      tags:
        - purge
      parameters:
        - $ref: '#/parameters/requestId'
      responses:
        '200':
          description: Get purge job's schedule.
          schema:
            $ref: '#/definitions/ExecHistory'
        '401':
          $ref: '#/responses/401'
        '403':
          $ref: '#/responses/403'
        '500':
          $ref: '#/responses/500'
    post:
      summary: Create a purge job schedule.
      description: |
        This endpoint is for update purge job schedule.
      operationId: createPurgeSchedule
      parameters:
        - $ref: '#/parameters/requestId'
        - name: schedule
          in: body
          required: true
          schema:
            $ref: '#/definitions/Schedule'
          description: |
            The purge job's schedule, it is a json object. |
            The sample format is |
            {"parameters":{"audit_retention_hour":168,"dry_run":true, "include_operations":"create,delete,pull"},"schedule":{"type":"Hourly","cron":"0 0 * * * *"}} |
            the include_operation should be a comma separated string, e.g. create,delete,pull, if it is empty, no operation will be purged.
      tags:
        - purge
      responses:
        '201':
          $ref: '#/responses/201'
        '400':
          $ref: '#/responses/400'
        '401':
          $ref: '#/responses/401'
        '403':
          $ref: '#/responses/403'
        '500':
          $ref: '#/responses/500'
    put:
      summary: Update purge job's schedule.
      description: |
        This endpoint is for update purge job schedule.
      operationId: updatePurgeSchedule
      parameters:
        - $ref: '#/parameters/requestId'
        - name: schedule
          in: body
          required: true
          schema:
            $ref: '#/definitions/Schedule'
          description: |
            The purge job's schedule, it is a json object. |
            The sample format is |
            {"parameters":{"audit_retention_hour":168,"dry_run":true, "include_operations":"create,delete,pull"},"schedule":{"type":"Hourly","cron":"0 0 * * * *"}} |
            the include_operation should be a comma separated string, e.g. create,delete,pull, if it is empty, no operation will be purged.
      tags:
        - purge
      responses:
        '200':
          description: Updated purge's schedule successfully.
        '400':
          $ref: '#/responses/400'
        '401':
          $ref: '#/responses/401'
        '403':
          $ref: '#/responses/403'
        '500':
          $ref: '#/responses/500'

  /system/CVEAllowlist:
    get:
      summary: Get the system level allowlist of CVE.
      description: Get the system level allowlist of CVE.  This API can be called by all authenticated users.
      operationId: getSystemCVEAllowlist
      tags:
        - SystemCVEAllowlist
      parameters:
        - $ref: '#/parameters/requestId'
      responses:
        '200':
          description: Successfully retrieved the CVE allowlist.
          schema:
            $ref: "#/definitions/CVEAllowlist"
        '401':
          $ref: '#/responses/401'
        '500':
          $ref: '#/responses/500'
    put:
      summary: Update the system level allowlist of CVE.
      description: This API overwrites the system level allowlist of CVE with the list in request body.  Only system Admin
        has permission to call this API.
      operationId: putSystemCVEAllowlist
      tags:
        - SystemCVEAllowlist
      parameters:
        - $ref: '#/parameters/requestId'
        - in: body
          name: allowlist
          description: The allowlist with new content
          schema:
            $ref: "#/definitions/CVEAllowlist"
      responses:
        '200':
          description: Successfully updated the CVE allowlist.
        '401':
          $ref: '#/responses/401'
        '403':
          $ref: '#/responses/403'
        '500':
          $ref: '#/responses/500'
  /system/scanAll/schedule:
    get:
      summary: Get scan all's schedule.
      description: This endpoint is for getting a schedule for the scan all job, which scans all of images in Harbor.
      tags:
        - scanAll
      operationId: getScanAllSchedule
      parameters:
        - $ref: '#/parameters/requestId'
      responses:
        '200':
          description: Get a schedule for the scan all job, which scans all of images in Harbor.
          schema:
            $ref: '#/definitions/Schedule'
        '401':
          $ref: '#/responses/401'
        '403':
          $ref: '#/responses/403'
        '412':
          $ref: '#/responses/412'
        '500':
          $ref: '#/responses/500'
    put:
      summary: Update scan all's schedule.
      description: This endpoint is for updating the schedule of scan all job, which scans all of images in Harbor.
      parameters:
        - $ref: '#/parameters/requestId'
        - name: schedule
          in: body
          required: true
          schema:
            $ref: '#/definitions/Schedule'
          description: Updates the schedule of scan all job, which scans all of images in Harbor.
      tags:
        - scanAll
      operationId: updateScanAllSchedule
      responses:
        '200':
          $ref: '#/responses/200'
        '400':
          $ref: '#/responses/400'
        '401':
          $ref: '#/responses/401'
        '403':
          $ref: '#/responses/403'
        '412':
          $ref: '#/responses/412'
        '500':
          $ref: '#/responses/500'
    post:
      summary: Create a schedule or a manual trigger for the scan all job.
      description: This endpoint is for creating a schedule or a manual trigger for the scan all job, which scans all of images in Harbor.
      parameters:
        - $ref: '#/parameters/requestId'
        - name: schedule
          in: body
          required: true
          schema:
            $ref: '#/definitions/Schedule'
          description: Create a schedule or a manual trigger for the scan all job.
      tags:
        - scanAll
      operationId: createScanAllSchedule
      responses:
        '201':
          $ref: '#/responses/201'
        '400':
          $ref: '#/responses/400'
        '401':
          $ref: '#/responses/401'
        '403':
          $ref: '#/responses/403'
        '409':
          $ref: '#/responses/409'
        '412':
          $ref: '#/responses/412'
        '500':
          $ref: '#/responses/500'
  /system/scanAll/stop:
    post:
      summary: Stop scanAll job execution
      description: Stop scanAll job execution
      parameters:
        - $ref: '#/parameters/requestId'
      tags:
        - scanAll
      operationId: stopScanAll
      responses:
        '202':
          $ref: '#/responses/202'
        '400':
          $ref: '#/responses/400'
        '401':
          $ref: '#/responses/401'
        '403':
          $ref: '#/responses/403'
        '500':
          $ref: '#/responses/500'
  /jobservice/pools:
    get:
      operationId: getWorkerPools
      summary: Get worker pools
      description: Get worker pools
      tags:
        - jobservice
      parameters:
        - $ref: '#/parameters/requestId'
      responses:
        '200':
          description: Get worker pools successfully.
          schema:
            type: array
            items:
              $ref: '#/definitions/WorkerPool'
        '401':
          $ref: '#/responses/401'
        '403':
          $ref: '#/responses/403'
        '500':
          $ref: '#/responses/500'
  /jobservice/pools/{pool_id}/workers:
    get:
      operationId: getWorkers
      summary: Get workers
      description: Get workers in current pool
      tags:
        - jobservice
      parameters:
        - $ref: '#/parameters/requestId'
        - name: pool_id
          in: path
          required: true
          type: string
          description: The name of the pool. 'all' stands for all pools
      responses:
        '200':
          description: Get workers successfully.
          schema:
            type: array
            items:
              $ref: '#/definitions/Worker'
        '401':
          $ref: '#/responses/401'
        '403':
          $ref: '#/responses/403'
        '404':
          $ref: '#/responses/404'
        '500':
          $ref: '#/responses/500'
  /jobservice/jobs/{job_id}:
    put:
      operationId: stopRunningJob
      summary: Stop running job
      description: Stop running job
      tags:
        - jobservice
      parameters:
        - $ref: '#/parameters/requestId'
        - name: job_id
          in: path
          required: true
          type: string
          description: The id of the job.
      responses:
        '200':
          description: Stop worker successfully.
        '401':
          $ref: '#/responses/401'
        '403':
          $ref: '#/responses/403'
        '404':
          $ref: '#/responses/404'
        '500':
          $ref: '#/responses/500'
  /jobservice/jobs/{job_id}/log:
    get:
      operationId: actionGetJobLog
      summary: Get job log by job id
      description: Get job log by job id, it is only used by administrator
      produces:
        - text/plain
      tags:
        - jobservice
      parameters:
        - $ref: '#/parameters/requestId'
        - name: job_id
          in: path
          required: true
          type: string
          description: The id of the job.
      responses:
        '200':
          description: Get job log successfully.
          headers:
            Content-Type:
              description: The content type of response body
              type: string
          schema:
            type: string
        '401':
          $ref: '#/responses/401'
        '403':
          $ref: '#/responses/403'
        '404':
          $ref: '#/responses/404'
        '500':
          $ref: '#/responses/500'
  /jobservice/queues:
    get:
      operationId: listJobQueues
      summary: list job queues
      description: list job queue
      tags:
        - jobservice
      parameters:
        - $ref: '#/parameters/requestId'
      responses:
        '200':
          description: List job queue successfully.
          schema:
            type: array
            items:
             $ref: '#/definitions/JobQueue'
        '401':
          $ref: '#/responses/401'
        '403':
          $ref: '#/responses/403'
        '404':
          $ref: '#/responses/404'
        '500':
          $ref: '#/responses/500'
  /jobservice/queues/{job_type}:
    put:
      operationId: actionPendingJobs
      summary: stop and clean, pause, resume pending jobs in the queue
      description: stop and clean, pause, resume pending jobs in the queue
      tags:
        - jobservice
      parameters:
        - $ref: '#/parameters/requestId'
        - name: job_type
          in: path
          required: true
          type: string
          description: The type of the job. 'all' stands for all job types
        - name: action_request
          in: body
          required: true
          schema:
            $ref: '#/definitions/ActionRequest'
      responses:
        '200':
          description: take action to the jobs in the queue successfully.
        '401':
          $ref: '#/responses/401'
        '403':
          $ref: '#/responses/403'
        '404':
          $ref: '#/responses/404'
        '500':
          $ref: '#/responses/500'
  /schedules:
    get:
      operationId: listSchedules
      description: List schedules
      tags:
        - schedule
      parameters:
        - $ref: '#/parameters/requestId'
        - $ref: '#/parameters/page'
        - $ref: '#/parameters/pageSize'
      responses:
        '200':
          description: list schedule successfully.
          schema:
            type: array
            items:
              type: object
              $ref: '#/definitions/ScheduleTask'
          headers:
            X-Total-Count:
              description: The total count of available items
              type: integer
            Link:
              description: Link to previous page and next page
              type: string
        '401':
          $ref: '#/responses/401'
        '403':
          $ref: '#/responses/403'
        '404':
          $ref: '#/responses/404'
        '500':
          $ref: '#/responses/500'
  /schedules/{job_type}/paused:
    get:
      operationId: getSchedulePaused
      description: Get scheduler paused status
      tags:
        - schedule
      parameters:
        - $ref: '#/parameters/requestId'
        - name: job_type
          in: path
          required: true
          type: string
          description: The type of the job. 'all' stands for all job types, current only support query with all
      responses:
        '200':
          description: Get scheduler status successfully.
          schema:
            $ref: '#/definitions/SchedulerStatus'
        '401':
          $ref: '#/responses/401'
        '403':
          $ref: '#/responses/403'
        '404':
          $ref: '#/responses/404'
        '500':
          $ref: '#/responses/500'
  /ping:
    get:
      operationId: getPing
      summary: Ping Harbor to check if the API server is alive.
      description: This API simply replies a pong to indicate the process to handle API is up, disregarding the health status of dependent components. This path does not require any authentication.
      tags:
        - ping
      produces:
        - text/plain
      parameters:
        - $ref: '#/parameters/requestId'
      responses:
        '200':
          description: The API server is alive
          schema:
            type: string
  /retentions/metadatas:
    get:
      summary: Get Retention Metadatas
      description: Get Retention Metadatas.
      operationId: getRentenitionMetadata
      tags:
        - Retention
      parameters:
        - $ref: '#/parameters/requestId'
      responses:
        '200':
          description: Get Retention Metadatas successfully.
          schema:
            $ref: '#/definitions/RetentionMetadata'

  /retentions:
    post:
      summary: Create Retention Policy
      operationId: createRetention
      description: >-
        Create Retention Policy, you can reference metadatas API for the policy model.
        You can check project metadatas to find whether a retention policy is already binded.
        This method should only be called when no retention policy binded to project yet.
      tags:
        - Retention
      parameters:
        - $ref: '#/parameters/requestId'
        - name: policy
          in: body
          description: Create Retention Policy successfully.
          required: true
          schema:
            $ref: '#/definitions/RetentionPolicy'
      responses:
        '201':
          $ref: '#/responses/201'
        '400':
          $ref: '#/responses/400'
        '401':
          $ref: '#/responses/401'
        '403':
          $ref: '#/responses/403'
        '500':
          $ref: '#/responses/500'

  /retentions/{id}:
    get:
      summary: Get Retention Policy
      operationId: getRetention
      description: Get Retention Policy.
      tags:
        - Retention
      parameters:
        - $ref: '#/parameters/requestId'
        - name: id
          in: path
          type: integer
          format: int64
          required: true
          description: Retention ID.
      responses:
        '200':
          description: Get Retention Policy successfully.
          schema:
            $ref: '#/definitions/RetentionPolicy'
        '401':
          $ref: '#/responses/401'
        '403':
          $ref: '#/responses/403'
        '500':
          $ref: '#/responses/500'
    put:
      summary: Update Retention Policy
      operationId: updateRetention
      description: >-
        Update Retention Policy, you can reference metadatas API for the policy model.
        You can check project metadatas to find whether a retention policy is already binded.
        This method should only be called when retention policy has already binded to project.
      tags:
        - Retention
      parameters:
        - $ref: '#/parameters/requestId'
        - name: id
          in: path
          type: integer
          format: int64
          required: true
          description: Retention ID.
        - name: policy
          in: body
          required: true
          schema:
            $ref: '#/definitions/RetentionPolicy'
      responses:
        '200':
          description: Update Retention Policy successfully.
        '401':
          $ref: '#/responses/401'
        '403':
          $ref: '#/responses/403'
        '500':
          $ref: '#/responses/500'
    delete:
      summary: Delete Retention Policy
      operationId: deleteRetention
      description: >-
        Delete Retention Policy, you can reference metadatas API for the policy model.
        You can check project metadatas to find whether a retention policy is already binded.
        This method should only be called when retention policy has already binded to project.
      tags:
        - Retention
      parameters:
        - $ref: '#/parameters/requestId'
        - name: id
          in: path
          type: integer
          format: int64
          required: true
          description: Retention ID.
      responses:
        '200':
          description: Update Retention Policy successfully.
        '401':
          $ref: '#/responses/401'
        '403':
          $ref: '#/responses/403'
        '500':
          $ref: '#/responses/500'

  /retentions/{id}/executions:
    post:
      summary: Trigger a Retention Execution
      operationId: triggerRetentionExecution
      description: Trigger a Retention Execution, if dry_run is True, nothing would be deleted actually.
      tags:
        - Retention
      produces:
        - text/plain
      parameters:
        - $ref: '#/parameters/requestId'
        - name: id
          in: path
          type: integer
          format: int64
          required: true
          description: Retention ID.
        - name: body
          in: body
          required: true
          schema:
            type: object
            properties:
              dry_run:
                type: boolean
      responses:
        '200':
          description: Trigger a Retention job successfully.
        '201':
          $ref: '#/responses/201'
        '401':
          $ref: '#/responses/401'
        '403':
          $ref: '#/responses/403'
        '500':
          $ref: '#/responses/500'
    get:
      summary: Get Retention executions
      operationId: listRetentionExecutions
      description: Get Retention executions, execution status may be delayed before job service schedule it up.
      tags:
        - Retention
      parameters:
        - $ref: '#/parameters/requestId'
        - name: id
          in: path
          type: integer
          format: int64
          required: true
          description: Retention ID.
        - name: page
          in: query
          type: integer
          format: int64
          required: false
          description: The page number.
        - name: page_size
          in: query
          type: integer
          format: int64
          required: false
          description: The size of per page.
      responses:
        '200':
          description: Get a Retention execution successfully.
          schema:
            type: array
            items:
              type: object
              $ref: '#/definitions/RetentionExecution'
          headers:
            X-Total-Count:
              description: The total count of available items
              type: integer
            Link:
              description: Link to previous page and next page
              type: string
        '401':
          $ref: '#/responses/401'
        '403':
          $ref: '#/responses/403'
        '500':
          $ref: '#/responses/500'

  /retentions/{id}/executions/{eid}:
    patch:
      summary: Stop a Retention execution
      operationId: operateRetentionExecution
      description: Stop a Retention execution, only support "stop" action now.
      tags:
        - Retention
      parameters:
        - $ref: '#/parameters/requestId'
        - name: id
          in: path
          type: integer
          format: int64
          required: true
          description: Retention ID.
        - name: eid
          in: path
          type: integer
          format: int64
          required: true
          description: Retention execution ID.
        - name: body
          in: body
          description: The action, only support "stop" now.
          required: true
          schema:
            type: object
            properties:
              action:
                type: string
      responses:
        '200':
          description: Stop a Retention job successfully.
        '401':
          $ref: '#/responses/401'
        '403':
          $ref: '#/responses/403'
        '500':
          $ref: '#/responses/500'

  /retentions/{id}/executions/{eid}/tasks:
    get:
      summary: Get Retention tasks
      operationId: listRetentionTasks
      description: Get Retention tasks, each repository as a task.
      tags:
        - Retention
      parameters:
        - $ref: '#/parameters/requestId'
        - name: id
          in: path
          type: integer
          format: int64
          required: true
          description: Retention ID.
        - name: eid
          in: path
          type: integer
          format: int64
          required: true
          description: Retention execution ID.
        - name: page
          in: query
          type: integer
          format: int64
          required: false
          description: The page number.
        - name: page_size
          in: query
          type: integer
          format: int64
          required: false
          description: The size of per page.
      responses:
        '200':
          description: Get Retention job tasks successfully.
          schema:
            type: array
            items:
              type: object
              $ref: '#/definitions/RetentionExecutionTask'
          headers:
            X-Total-Count:
              description: The total count of available items
              type: integer
            Link:
              description: Link to previous page and next page
              type: string
        '401':
          $ref: '#/responses/401'
        '403':
          $ref: '#/responses/403'
        '500':
          $ref: '#/responses/500'

  /retentions/{id}/executions/{eid}/tasks/{tid}:
    get:
      summary: Get Retention job task log
      operationId: getRetentionTaskLog
      description: Get Retention job task log, tags ratain or deletion detail will be shown in a table.
      tags:
        - Retention
      produces:
        - text/plain
      parameters:
        - $ref: '#/parameters/requestId'
        - name: id
          in: path
          type: integer
          format: int64
          required: true
          description: Retention ID.
        - name: eid
          in: path
          type: integer
          format: int64
          required: true
          description: Retention execution ID.
        - name: tid
          in: path
          type: integer
          format: int64
          required: true
          description: Retention execution ID.
      responses:
        '200':
          description: Get Retention job task log successfully.
          schema:
            type: string
        '401':
          $ref: '#/responses/401'
        '403':
          $ref: '#/responses/403'
        '500':
          $ref: '#/responses/500'

  '/scanners':
    get:
      summary: List scanner registrations
      description: |
        Returns a list of currently configured scanner registrations.
      tags:
        - scanner
      operationId: listScanners
      parameters:
        - $ref: '#/parameters/requestId'
        - $ref: '#/parameters/query'
        - $ref: '#/parameters/sort'
        - $ref: '#/parameters/page'
        - $ref: '#/parameters/pageSize'
      responses:
        '200':
          description: A list of scanner registrations.
          schema:
            type: array
            items:
              $ref: '#/definitions/ScannerRegistration'
          headers:
            X-Total-Count:
              description: The total count of available items
              type: integer
            Link:
              description: Link to previous page and next page
              type: string
        '400':
          $ref: '#/responses/400'
        '401':
          $ref: '#/responses/401'
        '403':
          $ref: '#/responses/403'
        '500':
          $ref: '#/responses/500'
    post:
      summary: Create a scanner registration
      description: |
        Creats a new scanner registration with the given data.
      tags:
        - scanner
      operationId: createScanner
      parameters:
        - $ref: '#/parameters/requestId'
        - name: registration
          in: body
          description: A scanner registration to be created.
          required: true
          schema:
            $ref: '#/definitions/ScannerRegistrationReq'
      responses:
        '201':
          description: Created successfully
          headers:
            Location:
              type: string
              description: The URL of the created resource
        '400':
          $ref: '#/responses/400'
        '401':
          $ref: '#/responses/401'
        '403':
          $ref: '#/responses/403'
        '500':
          $ref: '#/responses/500'
  '/scanners/ping':
    post:
      summary: Tests scanner registration settings
      description: |
        Pings scanner adapter to test endpoint URL and authorization settings.
      tags:
        - scanner
      operationId: pingScanner
      parameters:
        - $ref: '#/parameters/requestId'
        - name: settings
          in: body
          description: A scanner registration settings to be tested.
          required: true
          schema:
            $ref: '#/definitions/ScannerRegistrationSettings'
      responses:
        '200':
          $ref: '#/responses/200'
        '400':
          $ref: '#/responses/400'
        '401':
          $ref: '#/responses/401'
        '403':
          $ref: '#/responses/403'
        '500':
          $ref: '#/responses/500'
  '/scanners/{registration_id}':
    get:
      summary: Get a scanner registration details
      description: |
        Retruns the details of the specified scanner registration.
      tags:
        - scanner
      operationId: getScanner
      parameters:
        - $ref: '#/parameters/requestId'
        - name: registration_id
          in: path
          description: The scanner registration identifer.
          required: true
          type: string
      responses:
        '200':
          description: The details of the scanner registration.
          schema:
            $ref: '#/definitions/ScannerRegistration'
        '401':
          $ref: '#/responses/401'
        '403':
          $ref: '#/responses/403'
        '404':
          $ref: '#/responses/404'
        '500':
          $ref: '#/responses/500'
    put:
      summary: Update a scanner registration
      description: |
        Updates the specified scanner registration.
      tags:
        - scanner
      operationId: updateScanner
      parameters:
        - $ref: '#/parameters/requestId'
        - name: registration_id
          in: path
          description: The scanner registration identifier.
          required: true
          type: string
        - name: registration
          in: body
          required: true
          description: A scanner registraiton to be updated.
          schema:
            $ref: '#/definitions/ScannerRegistrationReq'
      responses:
        '200':
          $ref: '#/responses/200'
        '401':
          $ref: '#/responses/401'
        '403':
          $ref: '#/responses/403'
        '404':
          $ref: '#/responses/404'
        '500':
          $ref: '#/responses/500'
    delete:
      summary: Delete a scanner registration
      description: |
        Deletes the specified scanner registration.
      tags:
        - scanner
      operationId: deleteScanner
      parameters:
        - $ref: '#/parameters/requestId'
        - name: registration_id
          in: path
          description: The scanner registration identifier.
          required: true
          type: string
      responses:
        '200':
          description: Deleted successfully and return the deleted registration
          schema:
            $ref: '#/definitions/ScannerRegistration'
        '401':
          $ref: '#/responses/401'
        '403':
          $ref: '#/responses/403'
        '404':
          $ref: '#/responses/404'
        '500':
          $ref: '#/responses/500'
    patch:
      summary: Set system default scanner registration
      description: |
        Set the specified scanner registration as the system default one.
      tags:
        - scanner
      operationId: setScannerAsDefault
      parameters:
        - $ref: '#/parameters/requestId'
        - name: registration_id
          in: path
          description: The scanner registration identifier.
          required: true
          type: string
        - name: payload
          in: body
          required: true
          schema:
            $ref: '#/definitions/IsDefault'
      responses:
        '200':
          description: Successfully set the specified scanner registration as system default
        '401':
          $ref: '#/responses/401'
        '403':
          $ref: '#/responses/403'
        '500':
          $ref: '#/responses/500'
  '/scanners/{registration_id}/metadata':
    get:
      summary: Get the metadata of the specified scanner registration
      description: |
        Get the metadata of the specified scanner registration, including the capabilities and customized properties.
      tags:
        - scanner
      operationId: getScannerMetadata
      parameters:
        - $ref: '#/parameters/requestId'
        - name: registration_id
          in: path
          required: true
          description: The scanner registration identifier.
          type: string
      responses:
        '200':
          description: The metadata of the specified scanner adapter
          schema:
            $ref: '#/definitions/ScannerAdapterMetadata'
        '401':
          $ref: '#/responses/401'
        '403':
          $ref: '#/responses/403'
        '500':
          $ref: '#/responses/500'
  /users:
    get:
      summary: List users
      tags:
        - user
      operationId: listUsers
      parameters:
        - $ref: '#/parameters/requestId'
        - $ref: '#/parameters/query'
        - $ref: '#/parameters/sort'
        - $ref: '#/parameters/page'
        - $ref: '#/parameters/pageSize'
      responses:
        '200':
          description: return the list of users.
          schema:
            type: array
            items:
              $ref: '#/definitions/UserResp'
          headers:
            X-Total-Count:
              description: The total count of users
              type: integer
            Link:
              description: Link to previous page and next page
              type: string
        '401':
          $ref: '#/responses/401'
        '403':
          $ref: '#/responses/403'
        '500':
          $ref: '#/responses/500'
    post:
      summary: Create a local user.
      description: This API can be used only when the authentication mode is for local DB.  When self registration is disabled.
      tags:
        - user
      operationId: createUser
      parameters:
        - $ref: '#/parameters/requestId'
        - name: userReq
          in: body
          description: The new user
          required: true
          schema:
            $ref: '#/definitions/UserCreationReq'
      responses:
        '201':
          $ref: '#/responses/201'
        '400':
          $ref: '#/responses/400'
        '401':
          $ref: '#/responses/401'
        '403':
          description: When the  self registration is disabled, non-admin does not have permission to create user.  When self registration is enabled, this API can only be called from UI portal, calling it via script will get a 403 error.
        '409':
          $ref: '#/responses/409'
        '500':
          $ref: '#/responses/500'
  /users/current:
    get:
      summary: Get current user info.
      tags:
        - user
      operationId: getCurrentUserInfo
      parameters:
        - $ref: '#/parameters/requestId'
      responses:
        '200':
          description: Get current user information successfully.
          schema:
            $ref: '#/definitions/UserResp'
        '401':
          $ref: '#/responses/401'
        '500':
          $ref: '#/responses/500'
  /users/search:
    get:
      summary: Search users by username
      description: |
        This endpoint is to search the users by username.  It's open for all authenticated requests.
      tags:
        - user
      operationId: searchUsers
      parameters:
        - $ref: '#/parameters/requestId'
        - $ref: '#/parameters/page'
        - $ref: '#/parameters/pageSize'
        - name: username
          in: query
          type: string
          required: true
          description: Username for filtering results.
      responses:
        '200':
          description: Search users by username successfully.
          schema:
            type: array
            items:
              $ref: '#/definitions/UserSearchRespItem'
          headers:
            X-Total-Count:
              description: The total count of available items
              type: integer
            Link:
              description: Link to previous page and next page
              type: string
        '401':
          $ref: '#/responses/401'
        '500':
          $ref: '#/responses/500'
  '/users/{user_id}':
    get:
      summary: Get a user's profile.
      parameters:
        - $ref: '#/parameters/requestId'
        - name: user_id
          in: path
          type: integer
          format: int
          required: true
      tags:
        - user
      operationId: getUser
      responses:
        '200':
          description: Get user's info successfully.
          schema:
            $ref: '#/definitions/UserResp'
        '401':
          $ref: '#/responses/401'
        '403':
          $ref: '#/responses/403'
        '404':
          $ref: '#/responses/404'
        '500':
          $ref: '#/responses/500'
    put:
      summary: Update user's profile.
      parameters:
        - $ref: '#/parameters/requestId'
        - name: user_id
          in: path
          type: integer
          format: int
          required: true
          description: Registered user ID
        - name: profile
          in: body
          description: 'Only email, realname and comment can be modified.'
          required: true
          schema:
            $ref: '#/definitions/UserProfile'
      tags:
        - user
      operationId: updateUserProfile
      responses:
        '200':
          $ref: '#/responses/200'
        '401':
          $ref: '#/responses/401'
        '403':
          $ref: '#/responses/403'
        '404':
          $ref: '#/responses/404'
        '500':
          $ref: '#/responses/500'
    delete:
      summary: Mark a registered user as be removed.
      description: |
        This endpoint let administrator of Harbor mark a registered user as removed.It actually won't be deleted from DB.
      parameters:
        - $ref: '#/parameters/requestId'
        - name: user_id
          in: path
          type: integer
          format: int
          required: true
          description: User ID for marking as to be removed.
      tags:
        - user
      operationId: deleteUser
      responses:
        '200':
          $ref: '#/responses/200'
        '401':
          $ref: '#/responses/401'
        '403':
          $ref: '#/responses/403'
        '404':
          $ref: '#/responses/404'
        '500':
          $ref: '#/responses/500'
  /users/{user_id}/sysadmin:
    put:
      summary: Update a registered user to change to be an administrator of Harbor.
      tags:
       - user
      operationId: setUserSysAdmin
      parameters:
        - $ref: '#/parameters/requestId'
        - name: user_id
          in: path
          type: integer
          format: int
          required: true
        - name: sysadmin_flag
          in: body
          description: Toggle a user to admin or not.
          required: true
          schema:
            $ref: '#/definitions/UserSysAdminFlag'
      responses:
        '200':
          $ref: '#/responses/200'
        '401':
          $ref: '#/responses/401'
        '403':
          $ref: '#/responses/403'
        '404':
          $ref: '#/responses/404'
        '500':
          description: Unexpected internal errors.
  '/users/{user_id}/password':
    put:
      summary: Change the password on a user that already exists.
      description: |
        This endpoint is for user to update password. Users with the admin role can change any user's password. Regular users can change only their own password.
      tags:
        - user
      operationId: updateUserPassword
      parameters:
        - $ref: '#/parameters/requestId'
        - name: user_id
          in: path
          type: integer
          format: int
          required: true
        - name: password
          in: body
          description: Password to be updated, the attribute 'old_password' is optional when the API is called by the system administrator.
          required: true
          schema:
            $ref: '#/definitions/PasswordReq'
      responses:
        '200':
          $ref: '#/responses/200'
        '400':
          description: Invalid user ID; Password does not meet requirement
        '401':
          $ref: '#/responses/401'
        '403':
          description: The caller does not have permission to update the password of the user with given ID, or the old password in request body is not correct.
        '500':
          $ref: '#/responses/500'
  /users/current/permissions:
    get:
      summary: Get current user permissions.
      tags:
        - user
      operationId: getCurrentUserPermissions
      parameters:
        - $ref: '#/parameters/requestId'
        - name: scope
          in: query
          type: string
          required: false
          description: The scope for the permission
        - name: relative
          in: query
          type: boolean
          required: false
          description: |
            If true, the resources in the response are relative to the scope,
            eg for resource '/project/1/repository' if relative is 'true' then the resource in response will be 'repository'.
      responses:
        '200':
          description: Get current user permission successfully.
          schema:
            type: array
            items:
              $ref: '#/definitions/Permission'
        '401':
          description: User need to log in first.
        '500':
          description: Internal errors.
  '/users/{user_id}/cli_secret':
    put:
      summary: Set CLI secret for a user.
      description: >-
        This endpoint let user generate a new CLI secret for himself.  This API only works when auth mode is set to 'OIDC'.
        Once this API returns with successful status, the old secret will be invalid, as there will be only one CLI secret
        for a user.
      tags:
        - user
      operationId: setCliSecret
      parameters:
        - $ref: '#/parameters/requestId'
        - name: user_id
          in: path
          type: integer
          format: int
          required: true
          description: User ID
        - name: secret
          in: body
          required: true
          schema:
            $ref: '#/definitions/OIDCCliSecretReq'
      responses:
        '200':
          description: The secret is successfully updated
        '400':
          description: Invalid user ID.  Or user is not onboarded via OIDC authentication. Or the secret does not meet the standard.
        '401':
          $ref: '#/responses/401'
        '403':
          $ref: '#/responses/403'
        '404':
          $ref: '#/responses/404'
        '412':
          description: The auth mode of the system is not "oidc_auth", or the user is not onboarded via OIDC AuthN.
        '500':
          $ref: '#/responses/500'

  /labels:
    get:
      summary: List labels according to the query strings.
      description: |
        This endpoint let user list labels by name, scope and project_id
      tags:
        - label
      operationId: ListLabels
      parameters:
        - $ref: '#/parameters/requestId'
        - $ref: '#/parameters/query'
        - $ref: '#/parameters/sort'
        - $ref: '#/parameters/page'
        - $ref: '#/parameters/pageSize'
        - name: name
          in: query
          type: string
          required: false
          description: The label name.
        - name: scope
          in: query
          type: string
          required: false
          description: The label scope. Valid values are g and p. g for global labels and p for project labels.
        - name: project_id
          in: query
          type: integer
          format: int64
          required: false
          description: Relevant project ID, required when scope is p.
      responses:
        '200':
          description: Get successfully.
          schema:
            type: array
            items:
              $ref: '#/definitions/Label'
          headers:
            X-Total-Count:
              description: The total count of available items
              type: integer
            Link:
              description: Link to previous page and next page
              type: string
        '400':
          $ref: '#/responses/400'
        '401':
          $ref: '#/responses/401'
        '500':
          $ref: '#/responses/500'
    post:
      summary: Post creates a label
      description: |
        This endpoint let user creates a label.
      tags:
        - label
      operationId: CreateLabel
      parameters:
        - $ref: '#/parameters/requestId'
        - name: label
          in: body
          description: The json object of label.
          required: true
          schema:
            $ref: '#/definitions/Label'
      responses:
        '201':
          description: Create successfully.
          headers:
            Location:
              type: string
              description: The URL of the created resource
        '400':
          $ref: '#/responses/400'
        '401':
          $ref: '#/responses/401'
        '409':
          $ref: '#/responses/409'
        '415':
          $ref: '#/responses/415'
        '500':
          $ref: '#/responses/500'
  '/labels/{label_id}':
    get:
      summary: Get the label specified by ID.
      description: |
        This endpoint let user get the label by specific ID.
      tags:
        - label
      operationId: GetLabelByID
      parameters:
        - $ref: '#/parameters/requestId'
        - $ref: '#/parameters/labelId'
      responses:
        '200':
          description: Get successfully.
          schema:
            $ref: '#/definitions/Label'
        '401':
          $ref: '#/responses/401'
        '404':
          $ref: '#/responses/404'
        '500':
          $ref: '#/responses/500'
    put:
      summary: Update the label properties.
      description: |
        This endpoint let user update label properties.
      tags:
        - label
      operationId: UpdateLabel
      parameters:
        - $ref: '#/parameters/requestId'
        - $ref: '#/parameters/labelId'
        - name: label
          in: body
          description: The updated label json object.
          required: true
          schema:
            $ref: '#/definitions/Label'
      responses:
        '200':
          $ref: '#/responses/200'
        '400':
          $ref: '#/responses/400'
        '401':
          $ref: '#/responses/401'
        '404':
          $ref: '#/responses/404'
        '409':
          $ref: '#/responses/409'
        '500':
          $ref: '#/responses/500'
    delete:
      summary: Delete the label specified by ID.
      description: |
        Delete the label specified by ID.
      tags:
        - label
      operationId: DeleteLabel
      parameters:
        - $ref: '#/parameters/requestId'
        - $ref: '#/parameters/labelId'
      responses:
        '200':
          $ref: '#/responses/200'
        '400':
          $ref: '#/responses/400'
        '401':
          $ref: '#/responses/401'
        '404':
          $ref: '#/responses/404'
        '500':
          $ref: '#/responses/500'

  /export/cve:
    post:
      summary: Export scan data for selected projects
      description: Export scan data for selected projects
      tags:
        - scan data export
      operationId: exportScanData
      parameters:
        - $ref: '#/parameters/requestId'
        - $ref: '#/parameters/scanDataType'
        - name: criteria
          in: body
          description: The criteria for the export
          required: true
          schema:
            $ref: '#/definitions/ScanDataExportRequest'
      responses:
        '200':
          description: Success.
          schema:
            $ref: '#/definitions/ScanDataExportJob'
        '400':
          $ref: '#/responses/400'
        '401':
          $ref: '#/responses/401'
        '403':
          $ref: '#/responses/403'
        '404':
          $ref: '#/responses/404'
        '405':
          $ref: '#/responses/405'
        '409':
          $ref: '#/responses/409'
        '500':
          $ref: '#/responses/500'
  /export/cve/execution/{execution_id}:
    get:
      summary: Get the specific scan data export execution
      description: Get the scan data export execution specified by ID
      tags:
        - scan data export
      operationId: getScanDataExportExecution
      parameters:
        - $ref: '#/parameters/requestId'
        - $ref: '#/parameters/executionId'
      responses:
        '200':
          description: Success
          schema:
            $ref: '#/definitions/ScanDataExportExecution'
        '401':
          $ref: '#/responses/401'
        '403':
          $ref: '#/responses/403'
        '404':
          $ref: '#/responses/404'
        '500':
          $ref: '#/responses/500'
  /export/cve/executions:
    get:
      summary: Get a list of specific scan data export execution jobs for a specified user
      description: Get a list of specific scan data export execution jobs for a specified user
      tags:
        - scan data export
      operationId: getScanDataExportExecutionList
      parameters:
        - $ref: '#/parameters/requestId'
      responses:
        '200':
          description: Success
          schema:
            $ref: '#/definitions/ScanDataExportExecutionList'
        '401':
          $ref: '#/responses/401'
        '403':
          $ref: '#/responses/403'
        '404':
          $ref: '#/responses/404'
        '500':
          $ref: '#/responses/500'
  /export/cve/download/{execution_id}:
    get:
      summary: Download the scan data export file
      description: Download the scan data report. Default format is CSV
      tags:
        - scan data export
      operationId: downloadScanData
      produces:
        - text/csv
      parameters:
        - $ref: '#/parameters/requestId'
        - $ref: '#/parameters/executionId'
        - name: format
          in: query
          type: string
          required: false
          description: The format of the data to be exported. e.g. CSV or PDF
      responses:
        '200':
          description: Data file containing the export data
          schema:
            type: file
          headers:
            Content-Disposition:
              type: string
              description: Value is a CSV formatted file; filename=export.csv
        '401':
          $ref: '#/responses/401'
        '403':
          $ref: '#/responses/403'
        '404':
          $ref: '#/responses/404'
        '500':
          $ref: '#/responses/500'
  /security/summary:
    get:
      summary: Get vulnerability system summary
      description: Retrieve the vulnerability summary of the system
      tags:
        - securityhub
      operationId: getSecuritySummary
      parameters:
        - $ref: '#/parameters/requestId'
        - name: with_dangerous_cve
          in: query
          description: Specify whether the dangerous CVEs are included inside summary information
          type: boolean
          required: false
          default: false
        - name: with_dangerous_artifact
          in: query
          description: Specify whether the dangerous Artifact are included inside summary information
          type: boolean
          required: false
          default: false
      responses:
        '200':
          description: Success
          schema:
            $ref: '#/definitions/SecuritySummary'
        '401':
          $ref: '#/responses/401'
        '403':
          $ref: '#/responses/403'
        '404':
          $ref: '#/responses/404'
        '500':
          $ref: '#/responses/500'

  /security/vul:
    get:
      summary: Get the vulnerability list.
      description: |
        Get the vulnerability list. use q to pass the query condition,
        supported conditions:
        cve_id(exact match)
        cvss_score_v3(range condition)
        severity(exact match)
        repository_name(exact match)
        project_id(exact match)
        package(exact match)
        tag(exact match)
        digest(exact match)
      tags:
        - securityhub
      operationId: ListVulnerabilities
      parameters:
        - $ref: '#/parameters/requestId'
        - $ref: '#/parameters/query'
        - $ref: '#/parameters/page'
        - $ref: '#/parameters/pageSize'
        - name: tune_count
          in: query
          description: Enable to ignore X-Total-Count when the total count > 1000, if the total count is less than 1000, the real total count is returned, else -1.
          type: boolean
          required: false
          default: false
        - name: with_tag
          in: query
          description: Specify whether the tag information is included inside vulnerability information
          type: boolean
          required: false
          default: false
      responses:
        '200':
          description: The vulnerability list.
          schema:
            type: array
            items:
              $ref: '#/definitions/VulnerabilityItem'
          headers:
            X-Total-Count:
              description: The total count of vulnerabilities
              type: integer
            Link:
              description: Link refers to the previous page and next page
              type: string
        '400':
          $ref: '#/responses/400'
        '401':
          $ref: '#/responses/401'
        '500':
          $ref: '#/responses/500'

  /permissions:
    get:
      summary: Get system or project level permissions info.
      operationId: getPermissions
      description: |
        This endpoint is for retrieving resource and action info that only provides for admin user(system admin and project admin).
      tags:
        - permissions
      parameters:
        - $ref: '#/parameters/requestId'
      responses:
        '200':
          description: Get permissions successfully.
          schema:
            $ref: '#/definitions/Permissions'
        '401':
          $ref: '#/responses/401'
        '403':
          $ref: '#/responses/403'
        '404':
          $ref: '#/responses/404'
        '500':
          $ref: '#/responses/500'

parameters:
  query:
    name: q
    description: Query string to query resources. Supported query patterns are "exact match(k=v)", "fuzzy match(k=~v)", "range(k=[min~max])", "list with union releationship(k={v1 v2 v3})" and "list with intersetion relationship(k=(v1 v2 v3))". The value of range and list can be string(enclosed by " or '), integer or time(in format "2020-04-09 02:36:00"). All of these query patterns should be put in the query string "q=xxx" and splitted by ",". e.g. q=k1=v1,k2=~v2,k3=[min~max]
    in: query
    type: string
    required: false
  sort:
    name: sort
    description: Sort the resource list in ascending or descending order. e.g. sort by field1 in ascending order and field2 in descending order with "sort=field1,-field2"
    in: query
    type: string
    required: false
  page:
    name: page
    in: query
    type: integer
    format: int64
    required: false
    description: The page number
    default: 1
  pageSize:
    name: page_size
    in: query
    type: integer
    format: int64
    required: false
    description: The size of per page
    default: 10
    maximum: 100
  requestId:
    name: X-Request-Id
    description: An unique ID for the request
    in: header
    type: string
    required: false
    minLength: 1
  resourceNameInLocation:
    name: X-Resource-Name-In-Location
    description: The flag to indicate whether to return the name of the resource in Location. When X-Resource-Name-In-Location is true, the Location will return the name of the resource.
    in: header
    type: boolean
    required: false
    default: false
  isResourceName:
    name: X-Is-Resource-Name
    description: The flag to indicate whether the parameter which supports both name and id in the path is the name of the resource. When the X-Is-Resource-Name is false and the parameter can be converted to an integer, the parameter will be as an id, otherwise, it will be as a name.
    in: header
    type: boolean
    required: false
    default: false
  acceptVulnerabilities:
    name: X-Accept-Vulnerabilities
    in: header
    type: string
    default: 'application/vnd.security.vulnerability.report; version=1.1, application/vnd.scanner.adapter.vuln.report.harbor+json; version=1.0'
    description: |-
      A comma-separated lists of MIME types for the scan report or scan summary. The first mime type will be used when the report found for it.
      Currently the mime type supports 'application/vnd.scanner.adapter.vuln.report.harbor+json; version=1.0' and 'application/vnd.security.vulnerability.report; version=1.1'
  projectName:
    name: project_name
    in: path
    description: The name of the project
    required: true
    type: string
  projectNameOrId:
    name: project_name_or_id
    in: path
    description: The name or id of the project
    required: true
    type: string
  repositoryName:
    name: repository_name
    in: path
    description: The name of the repository. If it contains slash, encode it twice over with URL encoding. e.g. a/b -> a%2Fb -> a%252Fb
    required: true
    type: string
  reference:
    name: reference
    in: path
    description: The reference of the artifact, can be digest or tag
    required: true
    type: string
  digest:
    name: digest
    in: path
    description: The digest of the resource
    required: true
    type: string
  tagName:
    name: tag_name
    in: path
    description: The name of the tag
    required: true
    type: string
  instanceName:
    name: preheat_instance_name
    in: path
    description: Instance Name
    required: true
    type: string
  preheatPolicyName:
    name: preheat_policy_name
    in: path
    description: Preheat Policy Name
    required: true
    type: string
  executionId:
    name: execution_id
    in: path
    description: Execution ID
    required: true
    type: integer
  taskId:
    name: task_id
    in: path
    description: Task ID
    required: true
    type: integer
  robotId:
    name: robot_id
    in: path
    description: Robot ID
    required: true
    type: integer
  gcId:
    name: gc_id
    in: path
    description: The ID of the gc log
    required: true
    type: integer
    format: int64
  purgeId:
    name: purge_id
    in: path
    description: The ID of the purge log
    required: true
    type: integer
    format: int64
  labelId:
    name: label_id
    in: path
    description: Label ID
    required: true
    type: integer
    format: int64
  webhookPolicyId:
    name: webhook_policy_id
    in: path
    description: The ID of the webhook policy
    required: true
    type: integer
    format: int64
  immutableRuleId:
    name: immutable_rule_id
    in: path
    description: The ID of the immutable rule
    required: true
    type: integer
    format: int64
  accessoryId:
    name: accessory_id
    in: path
    description: The ID of the accessory
    required: true
    type: integer
    format: int64
  scanDataType:
    name: X-Scan-Data-Type
    description: The type of scan data to export
    in: header
    type: string
    required: true
  userName:
    name: user_name
    description: The name of the user
    in: query
    type: string
    required: true

responses:
  '200':
    description: Success
    headers:
      X-Request-Id:
        description: The ID of the corresponding request for the response
        type: string
  '201':
    description: Created
    headers:
      X-Request-Id:
        description: The ID of the corresponding request for the response
        type: string
      Location:
        description: The location of the resource
        type: string
  '202':
    description: Accepted
    headers:
      X-Request-Id:
        description: The ID of the corresponding request for the response
        type: string
  '400':
    description: Bad request
    headers:
      X-Request-Id:
        description: The ID of the corresponding request for the response
        type: string
    schema:
      $ref: '#/definitions/Errors'
  '401':
    description: Unauthorized
    headers:
      X-Request-Id:
        description: The ID of the corresponding request for the response
        type: string
    schema:
      $ref: '#/definitions/Errors'
  '403':
    description: Forbidden
    headers:
      X-Request-Id:
        description: The ID of the corresponding request for the response
        type: string
    schema:
      $ref: '#/definitions/Errors'
  '404':
    description: Not found
    headers:
      X-Request-Id:
        description: The ID of the corresponding request for the response
        type: string
    schema:
      $ref: '#/definitions/Errors'
  '405':
    description: Method not allowed
    headers:
      X-Request-Id:
        description: The ID of the corresponding request for the response
        type: string
    schema:
      $ref: '#/definitions/Errors'
  '409':
    description: Conflict
    headers:
      X-Request-Id:
        description: The ID of the corresponding request for the response
        type: string
    schema:
      $ref: '#/definitions/Errors'
  '412':
    description: Precondition failed
    headers:
      X-Request-Id:
        description: The ID of the corresponding request for the response
        type: string
    schema:
      $ref: '#/definitions/Errors'
  '415':
    description: Unsupported MediaType
    headers:
      X-Request-Id:
        description: The ID of the corresponding request for the response
        type: string
    schema:
      $ref: '#/definitions/Errors'
  '500':
    description: Internal server error
    headers:
      X-Request-Id:
        description: The ID of the corresponding request for the response
        type: string
    schema:
      $ref: '#/definitions/Errors'
definitions:
  Errors:
    description: The error array that describe the errors got during the handling of request
    type: object
    properties:
      errors:
        type: array
        items:
          $ref: '#/definitions/Error'
  Error:
    description: a model for all the error response coming from harbor
    type: object
    properties:
      code:
        type: string
        description: The error code
      message:
        type: string
        description: The error message
  Search:
    type: object
    properties:
      project:
        description: Search results of the projects that matched the filter keywords.
        type: array
        items:
          $ref: '#/definitions/Project'
      repository:
        description: Search results of the repositories that matched the filter keywords.
        type: array
        items:
          $ref: '#/definitions/SearchRepository'
  SearchRepository:
    type: object
    properties:
      project_id:
        type: integer
        description: The ID of the project that the repository belongs to
      project_name:
        type: string
        description: The name of the project that the repository belongs to
      project_public:
        type: boolean
        description: 'The flag to indicate the publicity of the project that the repository belongs to (1 is public, 0 is not)'
      repository_name:
        type: string
        description: The name of the repository
      pull_count:
        type: integer
        description: The count how many times the repository is pulled
      artifact_count:
        type: integer
        description: The count of artifacts in the repository
  Repository:
    type: object
    properties:
      id:
        type: integer
        format: int64
        description: The ID of the repository
      project_id:
        type: integer
        format: int64
        description: The ID of the project that the repository belongs to
      name:
        type: string
        description: The name of the repository
      description:
        type: string
        description: The description of the repository
      artifact_count:
        type: integer
        format: int64
        description: The count of the artifacts inside the repository
        x-omitempty: false
      pull_count:
        type: integer
        format: int64
        description: The count that the artifact inside the repository pulled
        x-omitempty: false
      creation_time:
        type: string
        format: date-time
        description: The creation time of the repository
        x-nullable: true
        x-omitempty: true
      update_time:
        type: string
        format: date-time
        description: The update time of the repository
  Artifact:
    type: object
    properties:
      id:
        type: integer
        format: int64
        description: The ID of the artifact
      type:
        type: string
        description: The type of the artifact, e.g. image, chart, etc
      media_type:
        type: string
        description: The media type of the artifact
      manifest_media_type:
        type: string
        description: The manifest media type of the artifact
      project_id:
        type: integer
        format: int64
        description: The ID of the project that the artifact belongs to
      repository_id:
        type: integer
        format: int64
        description: The ID of the repository that the artifact belongs to
      digest:
        type: string
        description: The digest of the artifact
      size:
        type: integer
        format: int64
        description: The size of the artifact
      icon:
        type: string
        description: The digest of the icon
      push_time:
        type: string
        format: date-time
        description: The push time of the artifact
      pull_time:
        type: string
        format: date-time
        description: The latest pull time of the artifact
      extra_attrs:
        $ref: '#/definitions/ExtraAttrs'
      annotations:
        $ref: '#/definitions/Annotations'
      references:
        type: array
        items:
          $ref: '#/definitions/Reference'
      tags:
        type: array
        items:
          $ref: '#/definitions/Tag'
      addition_links:
        $ref: '#/definitions/AdditionLinks'
      labels:
        type: array
        items:
          $ref: '#/definitions/Label'
      scan_overview:
        $ref: '#/definitions/ScanOverview'
        description: The overview of the scan result.
      accessories:
        type: array
        items:
          $ref: '#/definitions/Accessory'
          description: The accessory of the artifact.
  Tag:
    type: object
    properties:
      id:
        type: integer
        format: int64
        description: The ID of the tag
      repository_id:
        type: integer
        format: int64
        description: The ID of the repository that the tag belongs to
      artifact_id:
        type: integer
        format: int64
        description: The ID of the artifact that the tag attached to
      name:
        type: string
        description: The name of the tag
      push_time:
        type: string
        format: date-time
        description: The push time of the tag
      pull_time:
        type: string
        format: date-time
        description: The latest pull time of the tag
      immutable:
        type: boolean
        x-omitempty: false
        description: The immutable status of the tag
  ExtraAttrs:
    type: object
    additionalProperties:
      type: object
  Annotations:
    type: object
    additionalProperties:
      type: string
  AdditionLinks:
    type: object
    additionalProperties:
      $ref: '#/definitions/AdditionLink'
  AdditionLink:
    type: object
    properties:
      href:
        type: string
        description: The link of the addition
      absolute:
        type: boolean
        x-omitempty: false
        description: Determine whether the link is an absolute URL or not
  Reference:
    type: object
    properties:
      parent_id:
        type: integer
        format: int64
        description: The parent ID of the reference
      child_id:
        type: integer
        format: int64
        description: The child ID of the reference
      child_digest:
        type: string
        description: The digest of the child artifact
      platform:
        $ref: '#/definitions/Platform'
      annotations:
        $ref: '#/definitions/Annotations'
      urls:
        type: array
        description: The download URLs
        items:
          type: string
  Platform:
    type: object
    properties:
      architecture:
        type: string
        description: The architecture that the artifact applys to
      os:
        type: string
        description: The OS that the artifact applys to
      '''os.version''':
        type: string
        description: The version of the OS that the artifact applys to
      '''os.features''':
        type: array
        description: The features of the OS that the artifact applys to
        items:
          type: string
      variant:
        type: string
        description: The variant of the CPU
  Label:
    type: object
    properties:
      id:
        type: integer
        format: int64
        description: The ID of the label
      name:
        type: string
        description: The name the label
      description:
        type: string
        description: The description the label
      color:
        type: string
        description: The color the label
      scope:
        type: string
        description: The scope the label
      project_id:
        type: integer
        format: int64
        description: The ID of project that the label belongs to
      creation_time:
        type: string
        format: date-time
        description: The creation time the label
      update_time:
        type: string
        format: date-time
        description: The update time of the label
  Scanner:
    type: object
    properties:
      name:
        type: string
        description: Name of the scanner
        example: "Trivy"
      vendor:
        type: string
        description: Name of the scanner provider
        example: "Aqua Security"
      version:
        type: string
        description: Version of the scanner adapter
        example: "v0.9.1"
  ScanOverview:
    type: object
    description: 'The scan overview attached in the metadata of tag'
    additionalProperties:
      $ref: '#/definitions/NativeReportSummary'
  NativeReportSummary:
    type: object
    description: 'The summary for the native report'
    properties:
      report_id:
        type: string
        description: 'id of the native scan report'
        example: '5f62c830-f996-11e9-957f-0242c0a89008'
      scan_status:
        type: string
        description: 'The status of the report generating process'
        example: 'Success'
      severity:
        type: string
        description: 'The overall severity'
        example: 'High'
      duration:
        type: integer
        format: int64
        description: 'The seconds spent for generating the report'
        example: 300
      summary:
        $ref: '#/definitions/VulnerabilitySummary'
      start_time:
        type: string
        format: date-time
        description: 'The start time of the scan process that generating report'
        example: '2006-01-02T14:04:05Z'
      end_time:
        type: string
        format: date-time
        description: 'The end time of the scan process that generating report'
        example: '2006-01-02T15:04:05Z'
      complete_percent:
        type: integer
        description: 'The complete percent of the scanning which value is between 0 and 100'
        example: 100
      scanner:
        $ref: '#/definitions/Scanner'
  VulnerabilitySummary:
    type: object
    description: |
      VulnerabilitySummary contains the total number of the foun d vulnerabilities number and numbers of each severity level.
    properties:
      total:
        type: integer
        format: int
        description: 'The total number of the found vulnerabilities'
        example: 500
        x-omitempty: false
      fixable:
        type: integer
        format: int
        description: 'The number of the fixable vulnerabilities'
        example: 100
        x-omitempty: false
      summary:
        type: object
        description: 'Numbers of the vulnerabilities with different severity'
        additionalProperties:
          type: integer
          format: int
          example: 10
        example:
          'Critical': 5
          'High': 5
        x-omitempty: false
  AuditLog:
    type: object
    properties:
      id:
        type: integer
        description: The ID of the audit log entry.
      username:
        type: string
        description: Username of the user in this log entry.
      resource:
        type: string
        description: Name of the repository in this log entry.
      resource_type:
        type: string
        description: Tag of the repository in this log entry.
      operation:
        type: string
        description: The operation against the repository in this log entry.
      op_time:
        type: string
        format: date-time
        example: '2006-01-02T15:04:05Z'
        description: The time when this operation is triggered.
  Metadata:
    type: object
    properties:
      id:
        type: string
        description: id
      name:
        type: string
        description: name
      icon:
        type: string
        description: icon
      maintainers:
        type: array
        description: maintainers
        items:
          type: string
      version:
        type: string
        description: version
      source:
        type: string
        description: source
  Instance:
    type: object
    properties:
      id:
        type: integer
        description: Unique ID
      name:
        type: string
        description: Instance name
      description:
        type: string
        description: Description of instance
      vendor:
        type: string
        description: Based on which driver, identified by ID
      endpoint:
        type: string
        description: The service endpoint of this instance
      auth_mode:
        type: string
        description: The authentication way supported
      auth_info:
        type: object
        description: The auth credential data if exists
        additionalProperties:
          type: string
      status:
        type: string
        description: The health status
      enabled:
        type: boolean
        description: Whether the instance is activated or not
        x-omitempty: false
      default:
        type: boolean
        description: Whether the instance is default or not
        x-omitempty: false
      insecure:
        type: boolean
        description: Whether the instance endpoint is insecure or not
        x-omitempty: false
      setup_timestamp:
        type: integer
        format: int64
        description: The timestamp of instance setting up
  PreheatPolicy:
    type: object
    properties:
      id:
        type: integer
        description: The ID of preheat policy
      name:
        type: string
        description: The Name of preheat policy
      description:
        type: string
        description: The Description of preheat policy
      project_id:
        type: integer
        description: The ID of preheat policy project
      provider_id:
        type: integer
        description: The ID of preheat policy provider
      provider_name:
        type: string
        description: The Name of preheat policy provider
      filters:
        type: string
        description: The Filters of preheat policy
      trigger:
        type: string
        description: The Trigger of preheat policy
      enabled:
        type: boolean
        description: Whether the preheat policy enabled
        x-omitempty: false
      creation_time:
        type: string
        format: date-time
        description: The Create Time of preheat policy
      update_time:
        type: string
        format: date-time
        description: The Update Time of preheat policy
  Metrics:
    type: object
    properties:
      task_count:
        type: integer
        description: The count of task
      success_task_count:
        type: integer
        description: The count of success task
      error_task_count:
        type: integer
        description: The count of error task
      pending_task_count:
        type: integer
        description: The count of pending task
      running_task_count:
        type: integer
        description: The count of running task
      scheduled_task_count:
        type: integer
        description: The count of scheduled task
      stopped_task_count:
        type: integer
        description: The count of stopped task
  Execution:
    type: object
    properties:
      id:
        type: integer
        description: The ID of execution
      vendor_type:
        type: string
        description: The vendor type of execution
      vendor_id:
        type: integer
        description: The vendor id of execution
      status:
        type: string
        description: The status of execution
      status_message:
        type: string
        description: The status message of execution
      metrics:
        $ref: '#/definitions/Metrics'
      trigger:
        type: string
        description: The trigger of execution
      extra_attrs:
        $ref: '#/definitions/ExtraAttrs'
      start_time:
        type: string
        description: The start time of execution
      end_time:
        type: string
        description: The end time of execution
  Task:
    type: object
    properties:
      id:
        type: integer
        description: The ID of task
      execution_id:
        type: integer
        description: The ID of task execution
      status:
        type: string
        description: The status of task
      status_message:
        type: string
        description: The status message of task
      run_count:
        type: integer
        format: int32
        description: The count of task run
      extra_attrs:
        $ref: '#/definitions/ExtraAttrs'
      creation_time:
        type: string
        description: The creation time of task
      update_time:
        type: string
        description: The update time of task
      start_time:
        type: string
        description: The start time of task
      end_time:
        type: string
        description: The end time of task
  ProviderUnderProject:
    type: object
    properties:
      id:
        type: integer
      provider:
        type: string
      enabled:
        type: boolean
      default:
        type: boolean
  Icon:
    type: object
    properties:
      content-type:
        type: string
        description: The content type of the icon
      content:
        type: string
        description: The base64 encoded content of the icon
  ProjectReq:
    type: object
    properties:
      project_name:
        type: string
        description: The name of the project.
        maxLength: 255
      public:
        type: boolean
        description: deprecated, reserved for project creation in replication
        x-nullable: true
      metadata:
        description: The metadata of the project.
        $ref: '#/definitions/ProjectMetadata'
      cve_allowlist:
        description: The CVE allowlist of the project.
        $ref: '#/definitions/CVEAllowlist'
      storage_limit:
        type: integer
        format: int64
        description: The storage quota of the project.
        x-nullable: true
      registry_id:
        type: integer
        format: int64
        description: The ID of referenced registry when creating the proxy cache project
        x-nullable: true
  Project:
    type: object
    properties:
      project_id:
        type: integer
        format: int32
        description: Project ID
      owner_id:
        type: integer
        format: int32
        description: The owner ID of the project always means the creator of the project.
      name:
        type: string
        description: The name of the project.
      registry_id:
        type: integer
        format: int64
        description: The ID of referenced registry when the project is a proxy cache project.
      creation_time:
        type: string
        format: date-time
        description: The creation time of the project.
      update_time:
        type: string
        format: date-time
        description: The update time of the project.
      deleted:
        type: boolean
        description: A deletion mark of the project.
      owner_name:
        type: string
        description: The owner name of the project.
      togglable:
        type: boolean
        description: Correspond to the UI about whether the project's publicity is  updatable (for UI)
      current_user_role_id:
        type: integer
        description: The role ID with highest permission of the current user who triggered the API (for UI).  This attribute is deprecated and will be removed in future versions.
      current_user_role_ids:
        type: array
        items:
          type: integer
          format: int32
        description: The list of role ID of the current user who triggered the API (for UI)
      repo_count:
        type: integer
        description: The number of the repositories under this project.
        x-omitempty: false
      metadata:
        description: The metadata of the project.
        $ref: '#/definitions/ProjectMetadata'
      cve_allowlist:
        description: The CVE allowlist of this project.
        $ref: '#/definitions/CVEAllowlist'
  ProjectDeletable:
    type: object
    properties:
      deletable:
        type: boolean
        description: Whether the project can be deleted.
      message:
        type: string
        description: The detail message when the project can not be deleted.
  ProjectMetadata:
    type: object
    properties:
      public:
        type: string
        description: 'The public status of the project. The valid values are "true", "false".'
      enable_content_trust:
        type: string
        description: 'Whether content trust is enabled or not. If it is enabled, user can''t pull unsigned images from this project. The valid values are "true", "false".'
        x-nullable: true
      enable_content_trust_cosign:
        type: string
        description: 'Whether cosign content trust is enabled or not. If it is enabled, user can''t pull images without cosign signature from this project. The valid values are "true", "false".'
        x-nullable: true
      prevent_vul:
        type: string
        description: 'Whether prevent the vulnerable images from running. The valid values are "true", "false".'
        x-nullable: true
      severity:
        type: string
        description: 'If the vulnerability is high than severity defined here, the images can''t be pulled. The valid values are "none", "low", "medium", "high", "critical".'
        x-nullable: true
      auto_scan:
        type: string
        description: 'Whether scan images automatically when pushing. The valid values are "true", "false".'
        x-nullable: true
      auto_sbom_generation:
        type: string
        description: 'Whether generating SBOM automatically when pushing a subject artifact. The valid values are "true", "false".'
        x-nullable: true
      reuse_sys_cve_allowlist:
        type: string
        description: 'Whether this project reuse the system level CVE allowlist as the allowlist of its own.  The valid values are "true", "false".
        If it is set to "true" the actual allowlist associate with this project, if any, will be ignored.'
        x-nullable: true
      retention_id:
        type: string
        description: 'The ID of the tag retention policy for the project'
        x-nullable: true
  ProjectSummary:
    type: object
    properties:
      repo_count:
        type: integer
        description: The number of the repositories under this project.
        x-omitempty: false
      project_admin_count:
        type: integer
        description: The total number of project admin members.
      maintainer_count:
        type: integer
        description: The total number of maintainer members.
      developer_count:
        type: integer
        description: The total number of developer members.
      guest_count:
        type: integer
        description: The total number of guest members.
      limited_guest_count:
        type: integer
        description: The total number of limited guest members.
      quota:
        $ref: "#/definitions/ProjectSummaryQuota"
      registry:
        $ref: "#/definitions/Registry"
  ProjectSummaryQuota:
    type: object
    properties:
      hard:
        $ref: "#/definitions/ResourceList"
        description: The hard limits of the quota
      used:
        $ref: "#/definitions/ResourceList"
        description: The used status of the quota
  ProjectScanner:
    type: object
    required:
      - uuid
    properties:
      uuid:
        type: string
        description: The identifier of the scanner registration
  CVEAllowlist:
    type: object
    description: The CVE Allowlist for system or project
    properties:
      id:
        type: integer
        description: ID of the allowlist
      project_id:
        type: integer
        description: ID of the project which the allowlist belongs to.  For system level allowlist this attribute is zero.
      expires_at:
        type: integer
        description: the time for expiration of the allowlist, in the form of seconds since epoch.  This is an optional attribute, if it's not set the CVE allowlist does not expire.
        x-nullable: true
      items:
        type: array
        items:
          $ref: "#/definitions/CVEAllowlistItem"
      creation_time:
        type: string
        format: date-time
        description: The creation time of the allowlist.
      update_time:
        type: string
        format: date-time
        description: The update time of the allowlist.
  CVEAllowlistItem:
    type: object
    description: The item in CVE allowlist
    properties:
      cve_id:
        type: string
        description: The ID of the CVE, such as "CVE-2019-10164"
  ReplicationPolicy:
    type: object
    properties:
      id:
        type: integer
        format: int64
        description: The policy ID.
      name:
        type: string
        description: The policy name.
      description:
        type: string
        description: The description of the policy.
      src_registry:
        description: The source registry.
        $ref: '#/definitions/Registry'
      dest_registry:
        description: The destination registry.
        $ref: '#/definitions/Registry'
      dest_namespace:
        type: string
        description: The destination namespace.
      dest_namespace_replace_count:
        type: integer
        format: int8
        description: |-
          Specify how many path components will be replaced by the provided destination namespace.
          The default value is -1 in which case the legacy mode will be applied.
        x-isnullable: true # make this field optional to keep backward compatibility
      trigger:
        $ref: '#/definitions/ReplicationTrigger'
      filters:
        type: array
        description: The replication policy filter array.
        items:
          $ref: '#/definitions/ReplicationFilter'
      replicate_deletion:
        type: boolean
        description: Whether to replicate the deletion operation.
      deletion:
        type: boolean
        description: Deprecated, use "replicate_deletion" instead. Whether to replicate the deletion operation.
      override:
        type: boolean
        description: Whether to override the resources on the destination registry.
      enabled:
        type: boolean
        description: Whether the policy is enabled or not.
      creation_time:
        type: string
        format: date-time
        description: The create time of the policy.
      update_time:
        type: string
        format: date-time
        description: The update time of the policy.
      speed:
        type: integer
        format: int32
        description: speed limit for each task
        x-isnullable: true # make this field optional to keep backward compatibility
      copy_by_chunk:
        type: boolean
        description: Whether to enable copy by chunk.
        x-isnullable: true
  ReplicationTrigger:
    type: object
    properties:
      type:
        type: string
        description: 'The replication policy trigger type. The valid values are manual, event_based and scheduled.'
      trigger_settings:
        $ref: '#/definitions/ReplicationTriggerSettings'
  ReplicationTriggerSettings:
    type: object
    properties:
      cron:
        type: string
        description: The cron string for scheduled trigger
  ReplicationFilter:
    type: object
    properties:
      type:
        type: string
        description: 'The replication policy filter type.'
      value:
        type: object
        description: 'The value of replication policy filter.'
      decoration:
        type: string
        description: 'matches or excludes the result'
  RegistryCredential:
    type: object
    properties:
      type:
        type: string
        description: Credential type, such as 'basic', 'oauth'.
      access_key:
        type: string
        description: Access key, e.g. user name when credential type is 'basic'.
      access_secret:
        type: string
        description: Access secret, e.g. password when credential type is 'basic'.
  Registry:
    type: object
    properties:
      id:
        type: integer
        format: int64
        description: The registry ID.
        x-omitempty: false
      url:
        type: string
        description: The registry URL string.
      name:
        type: string
        description: The registry name.
      credential:
        $ref: '#/definitions/RegistryCredential'
      type:
        type: string
        description: Type of the registry, e.g. 'harbor'.
      insecure:
        type: boolean
        description: Whether or not the certificate will be verified when Harbor tries to access the server.
      description:
        type: string
        description: Description of the registry.
      status:
        type: string
        description: Health status of the registry.
      creation_time:
        type: string
        format: date-time
        description: The create time of the policy.
      update_time:
        type: string
        format: date-time
        description: The update time of the policy.
  RegistryUpdate:
    type: object
    properties:
      name:
        type: string
        description: The registry name.
        x-nullable: true
      description:
        type: string
        description: Description of the registry.
        x-nullable: true
      url:
        type: string
        description: The registry URL.
        x-nullable: true
      credential_type:
        type: string
        description: Credential type of the registry, e.g. 'basic'.
        x-nullable: true
      access_key:
        type: string
        description: The registry access key.
        x-nullable: true
      access_secret:
        type: string
        description: The registry access secret.
        x-nullable: true
      insecure:
        type: boolean
        description: Whether or not the certificate will be verified when Harbor tries to access the server.
        x-nullable: true
  RegistryPing:
    type: object
    properties:
      id:
        type: integer
        format: int64
        description: The registry ID.
        x-nullable: true
      type:
        type: string
        description: Type of the registry, e.g. 'harbor'.
        x-nullable: true
      url:
        type: string
        description: The registry URL.
        x-nullable: true
      credential_type:
        type: string
        description: Credential type of the registry, e.g. 'basic'.
        x-nullable: true
      access_key:
        type: string
        description: The registry access key.
        x-nullable: true
      access_secret:
        type: string
        description: The registry access secret.
        x-nullable: true
      insecure:
        type: boolean
        description: Whether or not the certificate will be verified when Harbor tries to access the server.
        x-nullable: true
  RegistryInfo:
    type: object
    description: The registry info contains the base info and capability declarations of the registry
    properties:
      type:
        type: string
        description: The registry type
      description:
        type: string
        description: The description
      supported_resource_filters:
        type: array
        description: The filters that the registry supports
        items:
          $ref: '#/definitions/FilterStyle'
      supported_triggers:
        type: array
        description: The triggers that the registry supports
        items:
          type: string
      supported_copy_by_chunk:
        type: boolean
        description: The registry whether support copy by chunk.
        x-omitempty: true
        x-isnullable: true
  RegistryProviderInfo:
    type: object
    description: The registry provider info contains the base info and capability declarations of the registry provider
    properties:
      endpoint_pattern:
        description: The endpoint pattern
        $ref: '#/definitions/RegistryProviderEndpointPattern'
      credential_pattern:
        description: The credential pattern
        $ref: '#/definitions/RegistryProviderCredentialPattern'
  RegistryProviderEndpointPattern:
    type: object
    description: The registry endpoint pattern
    properties:
      endpoint_type:
        type: string
        description: The endpoint type
      endpoints:
        type: array
        description: The endpoint list
        items:
          $ref: '#/definitions/RegistryEndpoint'
  RegistryProviderCredentialPattern:
    type: object
    description: The registry credential pattern
    properties:
      access_key_type:
        type: string
        description: The access key type
      access_key_data:
        type: string
        description: The access key data
      access_secret_type:
        type: string
        description: The access secret type
      access_secret_data:
        type: string
        description: The access secret data
  RegistryEndpoint:
    type: object
    description: The style of the resource filter
    properties:
      key:
        type: string
        description: The endpoint key
      value:
        type: string
        description: The endpoint value
  FilterStyle:
    type: object
    description: The style of the resource filter
    properties:
      type:
        type: string
        description: The filter type
      style:
        type: string
        description: The filter style
      values:
        type: array
        description: The filter values
        items:
          type: string
  ResourceList:
    type: object
    additionalProperties:
      type: integer
      format: int64
  ReplicationExecution:
    type: object
    description: The replication execution
    properties:
      id:
        type: integer
        description: The ID of the execution
      policy_id:
        type: integer
        description: The ID if the policy that the execution belongs to
      status:
        type: string
        description: The status of the execution
      trigger:
        type: string
        description: The trigger mode
      start_time:
        type: string
        format: date-time
        description: The start time
      end_time:
        type: string
        format: date-time
        description: The end time
      status_text:
        type: string
        x-omitempty: false
        description: The status text
      total:
        type: integer
        x-omitempty: false
        description: The total count of all executions
      failed:
        type: integer
        x-omitempty: false
        description: The count of failed executions
      succeed:
        type: integer
        x-omitempty: false
        description: The count of succeed executions
      in_progress:
        type: integer
        x-omitempty: false
        description: The count of in_progress executions
      stopped:
        type: integer
        x-omitempty: false
        description: The count of stopped executions
  StartReplicationExecution:
    type: object
    properties:
      policy_id:
        type: integer
        format: int64
        description: The ID of policy that the execution belongs to.
  ReplicationTask:
    type: object
    description: The replication task
    properties:
      id:
        type: integer
        description: The ID of the task
      execution_id:
        type: integer
        description: The ID of the execution that the task belongs to
      status:
        type: string
        description: The status of the task
      job_id:
        type: string
        description: The ID of the underlying job that the task related to
      operation:
        type: string
        description: The operation of the task
      resource_type:
        type: string
        description: The type of the resource that the task operates
      src_resource:
        type: string
        description: The source resource that the task operates
      dst_resource:
        type: string
        description: The destination resource that the task operates
      start_time:
        type: string
        format: date-time
        description: The start time of the task
      end_time:
        type: string
        format: date-time
        description: The end time of the task
  Robot:
    type: object
    properties:
      id:
        type: integer
        format: int64
        description: The ID of the robot
      name:
        type: string
        description: The name of the robot
      description:
        type: string
        description: The description of the robot
      secret:
        type: string
        description: The secret of the robot
      level:
        type: string
        description: The level of the robot, project or system
      duration:
        type: integer
        x-nullable: true
        format: int64
        description: The duration of the robot in days, duration must be either -1(Never) or a positive integer
      editable:
        type: boolean
        x-omitempty: false
        description: The editable status of the robot
      disable:
        type: boolean
        x-omitempty: false
        description: The disable status of the robot
      expires_at:
        type: integer
        format: int64
        description: The expiration date of the robot
      permissions:
        type: array
        items:
          $ref: '#/definitions/RobotPermission'
      creation_time:
        type: string
        format: date-time
        description: The creation time of the robot.
      update_time:
        type: string
        format: date-time
        description: The update time of the robot.
  RobotCreate:
    type: object
    description: The request for robot account creation.
    properties:
      name:
        type: string
        description: The name of the robot
      description:
        type: string
        description: The description of the robot
      secret:
        type: string
        description: The secret of the robot
      level:
        type: string
        description: The level of the robot, project or system
      disable:
        type: boolean
        description: The disable status of the robot
      duration:
        type: integer
        format: int64
        description: The duration of the robot in days, duration must be either -1(Never) or a positive integer
      permissions:
        type: array
        items:
          $ref: '#/definitions/RobotPermission'
  RobotCreated:
    type: object
    description: The response for robot account creation.
    properties:
      id:
        type: integer
        format: int64
        description: The ID of the robot
      name:
        type: string
        description: The name of the robot
      secret:
        type: string
        description: The secret of the robot
      creation_time:
        type: string
        format: date-time
        description: The creation time of the robot.
      expires_at:
        type: integer
        format: int64
        description: The expiration date of the robot
  RobotSec:
    type: object
    description: The response for refresh/update robot account secret.
    properties:
      secret:
        type: string
        description: The secret of the robot
  RobotPermission:
    type: object
    properties:
      kind:
        type: string
        description: The kind of the permission
      namespace:
        type: string
        description: The namespace of the permission
      access:
        type: array
        items:
          $ref: '#/definitions/Access'
  Access:
    type: object
    properties:
      resource:
        type: string
        description: The resource of the access. Possible resources are listed here for system and project level https://github.com/goharbor/harbor/blob/main/src/common/rbac/const.go 
      action:
        type: string
        description: The action of the access. Possible actions are *, pull, push, create, read, update, delete, list, operate, scanner-pull and stop.
      effect:
        type: string
        description: The effect of the access
  RobotCreateV1:
    type: object
    properties:
      name:
        type: string
        description: The name of robot account
      description:
        type: string
        description: The description of robot account
      expires_at:
        type: integer
        description: The expiration time on or after which the JWT MUST NOT be accepted for processing.
      access:
        type: array
        description: The permission of robot account
        items:
          $ref: '#/definitions/Access'
  Storage:
    type: object
    properties:
      total:
        type: integer
        format: uint64
        description: Total volume size.
      free:
        type: integer
        format: uint64
        description: Free volume size.
  GeneralInfo:
    type: object
    properties:
      banner_message:
        type: string
        x-nullable: true
        x-omitempty: true
        description: The banner message for the UI. It is the stringified result of the banner message object.
        example: "{\"closable\":true,\"message\":\"your banner message content\",\"type\":\"warning\",\"fromDate\":\"06/19/2023\",\"toDate\":\"06/21/2023\"}"
      current_time:
        type: string
        format: date-time
        x-nullable: true
        x-omitempty: true
        description: The current time of the server.
      registry_url:
        type: string
        x-nullable: true
        x-omitempty: true
        description: The url of registry against which the docker command should be issued.
      external_url:
        type: string
        x-nullable: true
        x-omitempty: true
        description: The external URL of Harbor, with protocol.
      auth_mode:
        type: string
        x-nullable: true
        x-omitempty: true
        description: The auth mode of current Harbor instance.
      primary_auth_mode:
        type: boolean
        x-nullable: true
        x-omitempty: true
        description: The flag to indicate whether the current auth mode should consider as a primary one.
      project_creation_restriction:
        type: string
        x-nullable: true
        x-omitempty: true
        description: 'Indicate who can create projects, it could be ''adminonly'' or ''everyone''.'
      self_registration:
        type: boolean
        x-nullable: true
        x-omitempty: true
        description: Indicate whether the Harbor instance enable user to register himself.
      has_ca_root:
        type: boolean
        x-nullable: true
        x-omitempty: true
        description: Indicate whether there is a ca root cert file ready for download in the file system.
      harbor_version:
        type: string
        x-nullable: true
        x-omitempty: true
        description: The build version of Harbor.
      registry_storage_provider_name:
        type: string
        x-nullable: true
        x-omitempty: true
        description: The storage provider's name of Harbor registry
      read_only:
        type: boolean
        x-nullable: true
        x-omitempty: true
        description: The flag to indicate whether Harbor is in readonly mode.
      notification_enable:
        type: boolean
        x-nullable: true
        x-omitempty: true
        description: The flag to indicate whether notification mechanism is enabled on Harbor instance.
      authproxy_settings:
        description: The setting of auth proxy this is only available when Harbor relies on authproxy for authentication.
        x-nullable: true
        x-omitempty: true
        $ref: '#/definitions/AuthproxySetting'
      oidc_provider_name:
        type: string
        x-nullable: true
        x-omitempty: true
        description: The OIDC provider name, empty if current auth is not OIDC_auth or OIDC provider is not configured.
  AuthproxySetting:
    type: object
    properties:
      endpoint:
        type: string
        description: The fully qualified URI of login endpoint of authproxy, such as 'https://192.168.1.2:8443/login'
      tokenreivew_endpoint:
        type: string
        description: The fully qualified URI of token review endpoint of authproxy, such as 'https://192.168.1.2:8443/tokenreview'
      skip_search:
        type: boolean
        description: The flag to determine whether Harbor can skip search the user/group when adding him as a member.
      verify_cert:
        type: boolean
        description: The flag to determine whether Harbor should verify the certificate when connecting to the auth proxy.
      server_certificate:
        type: string
        description: The certificate to be pinned when connecting auth proxy.
  SystemInfo:
    type: object
    properties:
      storage:
        type: array
        description: The storage of system.
        items:
          $ref: '#/definitions/Storage'
  GCHistory:
    type: object
    properties:
      id:
        type: integer
        description: the id of gc job.
      job_name:
        type: string
        description: the job name of gc job.
      job_kind:
        type: string
        description: the job kind of gc job.
      job_parameters:
        type: string
        description: the job parameters of gc job.
      schedule:
        $ref: '#/definitions/ScheduleObj'
      job_status:
        type: string
        description: the status of gc job.
      deleted:
        type: boolean
        description: if gc job was deleted.
      creation_time:
        type: string
        format: date-time
        description: the creation time of gc job.
      update_time:
        type: string
        format: date-time
        description: the update time of gc job.
  ExecHistory:
    type: object
    properties:
      id:
        type: integer
        description: the id of purge job.
      job_name:
        type: string
        description: the job name of purge job.
      job_kind:
        type: string
        description: the job kind of purge job.
      job_parameters:
        type: string
        description: the job parameters of purge job.
      schedule:
        $ref: '#/definitions/ScheduleObj'
      job_status:
        type: string
        description: the status of purge job.
      deleted:
        type: boolean
        description: if purge job was deleted.
      creation_time:
        type: string
        format: date-time
        description: the creation time of purge job.
      update_time:
        type: string
        format: date-time
        description: the update time of purge job.
  Schedule:
    type: object
    properties:
      id:
        type: integer
        description: The id of the schedule.
        readOnly: true
      status:
        type: string
        description: The status of the schedule.
        readOnly: true
      creation_time:
        type: string
        format: date-time
        description: the creation time of the schedule.
        readOnly: true
      update_time:
        type: string
        format: date-time
        description: the update time of the schedule.
        readOnly: true
      schedule:
        $ref: '#/definitions/ScheduleObj'
      parameters:
        type: object
        description: The parameters of schedule job
        additionalProperties:
          type: object
  ScheduleObj:
    type: object
    properties:
      type:
        type: string
        description: |
          The schedule type. The valid values are 'Hourly', 'Daily', 'Weekly', 'Custom', 'Manual', 'None' and 'Schedule'.
          'Manual' means to trigger it right away, 'Schedule' means to trigger it by a specified cron schedule and
          'None' means to cancel the schedule.
        enum:
          - Hourly
          - Daily
          - Weekly
          - Custom
          - Manual
          - None
          - Schedule
      cron:
        type: string
        description: A cron expression, a time-based job scheduler.
      next_scheduled_time:
        type: string
        format: date-time
        description: The next time to schedule to run the job.
  Stats:
    type: object
    description: Stats provides the overall progress of the scan all process.
    properties:
      total:
        type: integer
        format: int
        description: 'The total number of scan processes triggered by the scan all action'
        example: 100
        x-omitempty: false
      completed:
        type: integer
        format: int
        description: 'The number of the finished scan processes triggered by the scan all action'
        example: 90
        x-omitempty: false
      metrics:
        type: object
        description: 'The metrics data for the each status'
        additionalProperties:
          type: integer
          format: int
          example: 10
        example:
          'Success': 5
          'Error': 2
          'Running': 3
      ongoing:
        type: boolean
        description: A flag indicating job status of scan all.
        x-omitempty: false
      trigger:
        type: string
        description: The trigger of the scan all job.
        enum:
          - Manual
          - Schedule
          - Event
  RetentionMetadata:
    type: object
    description: the tag retention metadata
    properties:
      templates:
        type: array
        description: templates
        items:
          $ref: '#/definitions/RetentionRuleMetadata'
      scope_selectors:
        type: array
        description: supported scope selectors
        items:
          $ref: '#/definitions/RetentionSelectorMetadata'
      tag_selectors:
        type: array
        description: supported tag selectors
        items:
          $ref: '#/definitions/RetentionSelectorMetadata'

  RetentionRuleMetadata:
    type: object
    description: the tag retention rule metadata
    properties:
      rule_template:
        type: string
        description: rule id
      display_text:
        type: string
        description: rule display text
      action:
        type: string
        description: rule action
      params:
        type: array
        description: rule params
        items:
          $ref: '#/definitions/RetentionRuleParamMetadata'

  RetentionRuleParamMetadata:
    type: object
    description: rule param
    properties:
      type:
        type: string
      unit:
        type: string
      required:
        type: boolean


  RetentionSelectorMetadata:
    type: object
    description: retention selector
    properties:
      display_text:
        type: string
      kind:
        type: string
      decorations:
        type: array
        items:
          type: string

  RetentionPolicy:
    type: object
    description: retention policy
    properties:
      id:
        type: integer
        format: int64
      algorithm:
        type: string
      rules:
        type: array
        items:
          $ref: '#/definitions/RetentionRule'
      trigger:
        type: object
        $ref: '#/definitions/RetentionRuleTrigger'
      scope:
        type: object
        $ref: '#/definitions/RetentionPolicyScope'

  RetentionRuleTrigger:
    type: object
    properties:
      kind:
        type: string
      settings:
        type: object
      references:
        type: object

  RetentionPolicyScope:
    type: object
    properties:
      level:
        type: string
      ref:
        type: integer

  RetentionRule:
    type: object
    properties:
      id:
        type: integer
      priority:
        type: integer
      disabled:
        type: boolean
      action:
        type: string
      template:
        type: string
      params:
        type: object
        additionalProperties:
          type: object
      tag_selectors:
        type: array
        items:
          $ref: '#/definitions/RetentionSelector'
      scope_selectors:
        type: object
        additionalProperties:
          type: array
          items:
            $ref: '#/definitions/RetentionSelector'

  RetentionSelector:
    type: object
    properties:
      kind:
        type: string
      decoration:
        type: string
      pattern:
        type: string
      extras:
        type: string

  RetentionExecution:
    type: object
    properties:
      id:
        type: integer
        format: int64
      policy_id:
        type: integer
        format: int64
      start_time:
        type: string
      end_time:
        type: string
      status:
        type: string
      trigger:
        type: string
      dry_run:
        type: boolean

  RetentionExecutionTask:
    type: object
    properties:
      id:
        type: integer
        format: int64
      execution_id:
        type: integer
        format: int64
      repository:
        type: string
      job_id:
        type: string
      status:
        type: string
      status_code:
        type: integer
        x-omitempty: false
      status_revision:
        type: integer
        format: int64
      start_time:
        type: string
      end_time:
        type: string
      total:
        type: integer
        x-omitempty: false
      retained:
        type: integer
        x-omitempty: false

  QuotaUpdateReq:
    type: object
    properties:
      hard:
        $ref: "#/definitions/ResourceList"
        description: The new hard limits for the quota

  QuotaRefObject:
    type: object
    additionalProperties: {}

  Quota:
    type: object
    description: The quota object
    properties:
      id:
        type: integer
        description: ID of the quota
      ref:
        $ref: "#/definitions/QuotaRefObject"
        description: The reference object of the quota
      hard:
        $ref: "#/definitions/ResourceList"
        description: The hard limits of the quota
        x-omitempty: false
      used:
        $ref: "#/definitions/ResourceList"
        description: The used status of the quota
        x-omitempty: false
      creation_time:
        type: string
        format: date-time
        description: the creation time of the quota
      update_time:
        type: string
        format: date-time
        description: the update time of the quota

  ScannerRegistration:
    type: object
    description: |
      Registration represents a named configuration for invoking a scanner via its adapter.
    properties:
      uuid:
        type: string
        description: The unique identifier of this registration.
      name:
        type: string
        example: Trivy
        description: The name of this registration.
      description:
        type: string
        description: An optional description of this registration.
        example: |
          A free-to-use tool that scans container images for package vulnerabilities.
        x-omitempty: false
      url:
        type: string
        format: uri
        description: A base URL of the scanner adapter
        example: http://harbor-scanner-trivy:8080
      disabled:
        type: boolean
        default: false
        description: Indicate whether the registration is enabled or not
        x-omitempty: false
      is_default:
        type: boolean
        default: false
        description: Indicate if the registration is set as the system default one
        x-omitempty: false
      auth:
        type: string
        default: ""
        description: |
          Specify what authentication approach is adopted for the HTTP communications.
          Supported types Basic", "Bearer" and api key header "X-ScannerAdapter-API-Key"
        example: "Bearer"
        x-omitempty: false
      access_credential:
        type: string
        description: |
          An optional value of the HTTP Authorization header sent with each request to the Scanner Adapter API.
        example: "Bearer: JWTTOKENGOESHERE"
        x-omitempty: false
      skip_certVerify:
        type: boolean
        default: false
        description: Indicate if skip the certificate verification when sending HTTP requests
        x-omitempty: false
      use_internal_addr:
        type: boolean
        default: false
        description: Indicate whether use internal registry addr for the scanner to pull content or not
        x-omitempty: false
      create_time:
        type: string
        format: date-time
        description: The creation time of this registration
      update_time:
        type: string
        format: date-time
        description: The update time of this registration
      adapter:
        type: string
        description: Optional property to describe the name of the scanner registration
        example: "Trivy"
      vendor:
        type: string
        description: Optional property to describe the vendor of the scanner registration
        example: "CentOS"
      version:
        type: string
        description: Optional property to describe the version of the scanner registration
        example: "1.0.1"
      health:
        type: string
        default: ""
        description: Indicate the healthy of the registration
        example: "healthy"

  ScannerRegistrationReq:
    type: object
    required:
      - name
      - url
    properties:
      name:
        type: string
        description: The name of this registration
        example: Trivy
      description:
        type: string
        description: An optional description of this registration.
        example: |
          A free-to-use tool that scans container images for package vulnerabilities.
      url:
        type: string
        format: uri
        description: A base URL of the scanner adapter.
        example: http://harbor-scanner-trivy:8080
      auth:
        type: string
        description: |
          Specify what authentication approach is adopted for the HTTP communications.
          Supported types Basic", "Bearer" and api key header "X-ScannerAdapter-API-Key"
        example: "Bearer"
      access_credential:
        type: string
        description: |
          An optional value of the HTTP Authorization header sent with each request to the Scanner Adapter API.
        example: "Bearer: JWTTOKENGOESHERE"
      skip_certVerify:
        type: boolean
        default: false
        description: Indicate if skip the certificate verification when sending HTTP requests
      use_internal_addr:
        type: boolean
        default: false
        description: Indicate whether use internal registry addr for the scanner to pull content or not
      disabled:
        type: boolean
        default: false
        description: Indicate whether the registration is enabled or not

  ScannerRegistrationSettings:
    type: object
    required:
      - name
      - url
    properties:
      name:
        type: string
        description: The name of this registration
        example: Trivy
      url:
        type: string
        format: uri
        description: A base URL of the scanner adapter.
        example: http://harbor-scanner-trivy:8080
      auth:
        type: string
        default: ""
        description: |
          Specify what authentication approach is adopted for the HTTP communications.
          Supported types Basic", "Bearer" and api key header "X-ScannerAdapter-API-Key"
      access_credential:
        type: string
        description: |
          An optional value of the HTTP Authorization header sent with each request to the Scanner Adapter API.
        example: "Bearer: JWTTOKENGOESHERE"

  IsDefault:
    type: object
    properties:
      is_default:
        type: boolean
        description: A flag indicating whether a scanner registration is default.

  ScannerCapability:
    type: object
    properties:
      type:
        type: string
        description: |
<<<<<<< HEAD
          Specify the type of scanner capability, like vulability or sbom
=======
          Specify the type of scanner capability, like vulnerability or sbom
>>>>>>> 2eb54646
        x-omitempty: false
        example: "sbom"
      consumes_mime_types:
        type: array
        items:
          type: string
          example: "application/vnd.docker.distribution.manifest.v2+json"
      produces_mime_types:
        type: array
        items:
          type: string
          example: "application/vnd.scanner.adapter.vuln.report.harbor+json; version=1.0"

  ScannerAdapterMetadata:
    type: object
    description: The metadata info of the scanner adapter
    properties:
      scanner:
        $ref: '#/definitions/Scanner'
      capabilities:
        type: array
        items:
          $ref: '#/definitions/ScannerCapability'
      properties:
        type: object
        additionalProperties:
          type: string
        example:
          'harbor.scanner-adapter/registry-authorization-type': 'Bearer'

  ImmutableRule:
    type: object
    properties:
      id:
        type: integer
      priority:
        type: integer
      disabled:
        type: boolean
      action:
        type: string
      template:
        type: string
      params:
        type: object
        additionalProperties:
          type: object
      tag_selectors:
        type: array
        items:
          $ref: '#/definitions/ImmutableSelector'
      scope_selectors:
        type: object
        additionalProperties:
          type: array
          items:
            $ref: '#/definitions/ImmutableSelector'
  ImmutableSelector:
    type: object
    properties:
      kind:
        type: string
      decoration:
        type: string
      pattern:
        type: string
      extras:
        type: string
  LdapConf:
    type: object
    description: The ldap configure properties
    properties:
      ldap_url:
        type: string
        description: The url of ldap service.
      ldap_search_dn:
        type: string
        description: The search dn of ldap service.
      ldap_search_password:
        type: string
        description: The search password of ldap service.
      ldap_base_dn:
        type: string
        description: The base dn of ldap service.
      ldap_filter:
        type: string
        description: The serach filter of ldap service.
      ldap_uid:
        type: string
        description: The serach uid from ldap service attributes.
      ldap_scope:
        type: integer
        format: int64
        description: The serach scope of ldap service.
      ldap_connection_timeout:
        type: integer
        format: int64
        description: The connect timeout of ldap service(second).
      ldap_verify_cert:
        type: boolean
        description: Verify Ldap server certificate.
  LdapPingResult:
    type: object
    description: The ldap ping result
    properties:
      success:
        type: boolean
        description: Test success
      message:
        type: string
        description: The ping operation output message.
  LdapImportUsers:
    type: object
    properties:
      ldap_uid_list:
        type: array
        description: selected uid list
        items:
          type: string
  LdapFailedImportUser:
    type: object
    properties:
      uid:
        type: string
        description: the uid can't add to system.
      error:
        type: string
        description: fail reason.
  LdapUser:
    type: object
    properties:
      username:
        type: string
        description: ldap username.
      realname:
        type: string
        description: The user realname from "uid" or "cn" attribute.
      email:
        type: string
        description: The user email address from "mail" or "email" attribute.
  UserGroup:
    type: object
    properties:
      id:
        type: integer
        description: The ID of the user group
      group_name:
        type: string
        description: The name of the user group
      group_type:
        type: integer
        description: 'The group type, 1 for LDAP group, 2 for HTTP group, 3 for OIDC group.'
      ldap_group_dn:
        type: string
        description: The DN of the LDAP group if group type is 1 (LDAP group).
  UserGroupSearchItem:
    type: object
    properties:
      id:
        type: integer
        description: The ID of the user group
      group_name:
        type: string
        description: The name of the user group
      group_type:
        type: integer
        description: 'The group type, 1 for LDAP group, 2 for HTTP group, 3 for OIDC group.'
  SupportedWebhookEventTypes:
    type: object
    description: Supported webhook event types and notify types.
    properties:
      event_type:
        type: array
        items:
          $ref: '#/definitions/EventType'
      notify_type:
        type: array
        items:
          $ref: '#/definitions/NotifyType'
      payload_formats:
        type: array
        items:
          $ref: '#/definitions/PayloadFormat'
  EventType:
    type: string
    description: Webhook supported event type.
    example: 'PULL_ARTIFACT'
  NotifyType:
    type: string
    description: Webhook supported notify type.
    example: 'http'
  PayloadFormatType:
    type: string
    description: The type of webhook paylod format.
    example: 'CloudEvents'
  PayloadFormat:
    type: object
    description: Webhook supported payload format type collections.
    properties:
      notify_type:
        $ref: '#/definitions/NotifyType'
      formats:
        type: array
        description: The supported payload formats for this notify type.
        items:
          $ref: '#/definitions/PayloadFormatType'

  WebhookTargetObject:
    type: object
    description: The webhook policy target object.
    properties:
      type:
        type: string
        description: The webhook target notify type.
      address:
        type: string
        description: The webhook target address.
      auth_header:
        type: string
        description: The webhook auth header.
      skip_cert_verify:
        type: boolean
        description: Whether or not to skip cert verify.
      payload_format:
        $ref: '#/definitions/PayloadFormatType'
        description: The payload format of webhook, by default is Default for http type.
  WebhookPolicy:
    type: object
    description: The webhook policy object
    properties:
      id:
        type: integer
        format: int64
        description: The webhook policy ID.
      name:
        type: string
        description: The name of webhook policy.
      description:
        type: string
        description: The description of webhook policy.
      project_id:
        type: integer
        description: The project ID of webhook policy.
      targets:
        type: array
        items:
          $ref: '#/definitions/WebhookTargetObject'
      event_types:
        type: array
        items:
          type: string
      creator:
        type: string
        description: The creator of the webhook policy.
      creation_time:
        type: string
        description: The create time of the webhook policy.
        format: date-time
      update_time:
        type: string
        description: The update time of the webhook policy.
        format: date-time
      enabled:
        type: boolean
        description: Whether the webhook policy is enabled or not.
        x-omitempty: false
  WebhookLastTrigger:
    type: object
    description: The webhook policy and last trigger time group by event type.
    properties:
      policy_name:
        type: string
        description: The webhook policy name.
      event_type:
        type: string
        description: The webhook event type.
      enabled:
        type: boolean
        description: Whether or not the webhook policy enabled.
      creation_time:
        type: string
        description: The creation time of webhook policy.
        format: date-time
      last_trigger_time:
        type: string
        description: The last trigger time of webhook policy.
        format: date-time
  WebhookJob:
    type: object
    description: The webhook job.
    properties:
      id:
        type: integer
        format: int64
        description: The webhook job ID.
      policy_id:
        type: integer
        format: int64
        description: The webhook policy ID.
      event_type:
        type: string
        description: The webhook job event type.
      notify_type:
        type: string
        description: The webhook job notify type.
      status:
        type: string
        description: The webhook job status.
      job_detail:
        type: string
        description: The webhook job notify detailed data.
      creation_time:
        type: string
        description: The webhook job creation time.
        format: date-time
      update_time:
        type: string
        description: The webhook job update time.
        format: date-time
  InternalConfigurationsResponse:
    type: object
    additionalProperties:
      $ref: '#/definitions/InternalConfigurationValue'
  InternalConfigurationValue:
    type: object
    properties:
      value:
        type: object
        description: The value of current config item
      editable:
        type: boolean
        x-omitempty: false
        description: The configure item can be updated or not
  ConfigurationsResponse:
    type: object
    properties:
      auth_mode:
        $ref: '#/definitions/StringConfigItem'
        description: The auth mode of current system, such as "db_auth", "ldap_auth", "oidc_auth"
      primary_auth_mode:
        $ref: '#/definitions/BoolConfigItem'
        description: The flag to indicate whether the current auth mode should consider as a primary one.
      ldap_base_dn:
        $ref: '#/definitions/StringConfigItem'
        description: The Base DN for LDAP binding.
      ldap_filter:
        $ref: '#/definitions/StringConfigItem'
        description: The filter for LDAP search
      ldap_group_base_dn:
        $ref: '#/definitions/StringConfigItem'
        description: The base DN to search LDAP group.
      ldap_group_admin_dn:
        $ref: '#/definitions/StringConfigItem'
        description: Specify the ldap group which have the same privilege with Harbor admin
      ldap_group_attribute_name:
        $ref: '#/definitions/StringConfigItem'
        description: The attribute which is used as identity of the LDAP group, default is cn.'
      ldap_group_search_filter:
        $ref: '#/definitions/StringConfigItem'
        description: The filter to search the ldap group
      ldap_group_search_scope:
        $ref: '#/definitions/IntegerConfigItem'
        description: The scope to search ldap group. ''0-LDAP_SCOPE_BASE, 1-LDAP_SCOPE_ONELEVEL, 2-LDAP_SCOPE_SUBTREE''
      ldap_scope:
        $ref: '#/definitions/IntegerConfigItem'
        description: The scope to search ldap users,'0-LDAP_SCOPE_BASE, 1-LDAP_SCOPE_ONELEVEL, 2-LDAP_SCOPE_SUBTREE'
      ldap_search_dn:
        $ref: '#/definitions/StringConfigItem'
        description: The DN of the user to do the search.
      ldap_timeout:
        $ref: '#/definitions/IntegerConfigItem'
        description: Timeout in seconds for connection to LDAP server
      ldap_uid:
        $ref: '#/definitions/StringConfigItem'
        description: The attribute which is used as identity for the LDAP binding, such as "CN" or "SAMAccountname"
      ldap_url:
        $ref: '#/definitions/StringConfigItem'
        description: The URL of LDAP server
      ldap_verify_cert:
        $ref: '#/definitions/BoolConfigItem'
        description: Whether verify your OIDC server certificate, disable it if your OIDC server is hosted via self-hosted certificate.
      ldap_group_membership_attribute:
        $ref: '#/definitions/StringConfigItem'
        description: The user attribute to identify the group membership
      project_creation_restriction:
        $ref: '#/definitions/StringConfigItem'
        description: Indicate who can create projects, it could be ''adminonly'' or ''everyone''.
      read_only:
        $ref: '#/definitions/BoolConfigItem'
        description: The flag to indicate whether Harbor is in readonly mode.
      self_registration:
        $ref: '#/definitions/BoolConfigItem'
        description: Whether the Harbor instance supports self-registration.  If it''s set to false, admin need to add user to the instance.
      token_expiration:
        $ref: '#/definitions/IntegerConfigItem'
        description: The expiration time of the token for internal Registry, in minutes.
      uaa_client_id:
        $ref: '#/definitions/StringConfigItem'
        description: The client id of UAA
      uaa_client_secret:
        $ref: '#/definitions/StringConfigItem'
        description: The client secret of the UAA
      uaa_endpoint:
        $ref: '#/definitions/StringConfigItem'
        description: The endpoint of the UAA
      uaa_verify_cert:
        $ref: '#/definitions/BoolConfigItem'
        description: Verify the certificate in UAA server
      http_authproxy_endpoint:
        $ref: '#/definitions/StringConfigItem'
        description: The endpoint of the HTTP auth
      http_authproxy_tokenreview_endpoint:
        $ref: '#/definitions/StringConfigItem'
        description: The token review endpoint
      http_authproxy_admin_groups:
        $ref: '#/definitions/StringConfigItem'
        description: The group which has the harbor admin privileges
      http_authproxy_admin_usernames:
        $ref: '#/definitions/StringConfigItem'
        description: The usernames which has the harbor admin privileges
      http_authproxy_verify_cert:
        $ref: '#/definitions/BoolConfigItem'
        description: Verify the HTTP auth provider's certificate
      http_authproxy_skip_search:
        $ref: '#/definitions/BoolConfigItem'
        description: Search user before onboard
      http_authproxy_server_certificate:
        $ref: '#/definitions/StringConfigItem'
        description: The certificate of the HTTP auth provider
      oidc_name:
        $ref: '#/definitions/StringConfigItem'
        description: The OIDC provider name
      oidc_endpoint:
        $ref: '#/definitions/StringConfigItem'
        description: The endpoint of the OIDC provider
      oidc_client_id:
        $ref: '#/definitions/StringConfigItem'
        description: The client ID of the OIDC provider
      oidc_groups_claim:
        $ref: '#/definitions/StringConfigItem'
        description: The attribute claims the group name
      oidc_admin_group:
        $ref: '#/definitions/StringConfigItem'
        description: The OIDC group which has the harbor admin privileges
      oidc_group_filter:
        $ref: '#/definitions/StringConfigItem'
        description: The OIDC group filter which filters out the group doesn't match the regular expression
      oidc_scope:
        $ref: '#/definitions/StringConfigItem'
        description: The scope of the OIDC provider
      oidc_user_claim:
        $ref: '#/definitions/StringConfigItem'
        description: The attribute claims the username
      oidc_verify_cert:
        $ref: '#/definitions/BoolConfigItem'
        description: Verify the OIDC provider's certificate'
      oidc_auto_onboard:
        $ref: '#/definitions/BoolConfigItem'
        description: Auto onboard the OIDC user
      oidc_extra_redirect_parms:
        $ref: '#/definitions/StringConfigItem'
        description: Extra parameters to add when redirect request to OIDC provider
      robot_token_duration:
        $ref: '#/definitions/IntegerConfigItem'
        description: The robot account token duration in days
      robot_name_prefix:
        $ref: '#/definitions/StringConfigItem'
        description: The rebot account name prefix
      notification_enable:
        $ref: '#/definitions/BoolConfigItem'
        description: Enable notification
      quota_per_project_enable:
        $ref: '#/definitions/BoolConfigItem'
        description: Enable quota per project
      storage_per_project:
        $ref: '#/definitions/IntegerConfigItem'
        description: The storage quota per project
      audit_log_forward_endpoint:
        $ref: '#/definitions/StringConfigItem'
        description: The endpoint of the audit log forwarder
      skip_audit_log_database:
        $ref: '#/definitions/BoolConfigItem'
        description: Whether skip the audit log in database
      scanner_skip_update_pulltime:
        $ref: '#/definitions/BoolConfigItem'
        description: Whether or not to skip update the pull time for scanner
      scan_all_policy:
        type: object
        properties:
          type:
            type: string
            description: 'The type of scan all policy, currently the valid values are "none" and "daily"'
          parameter:
            type: object
            properties:
              daily_time:
                type: integer
                description: 'The offset in seconds of UTC 0 o''clock, only valid when the policy type is "daily"'
            description: 'The parameters of the policy, the values are dependent on the type of the policy.'
      session_timeout:
        $ref: '#/definitions/IntegerConfigItem'
        description: The session timeout in minutes
      banner_message:
        $ref: '#/definitions/StringConfigItem'
        description: The banner message for the UI.It is the stringified result of the banner message object
  Configurations:
    type: object
    properties:
      auth_mode:
        type: string
        description: The auth mode of current system, such as "db_auth", "ldap_auth", "oidc_auth"
        x-omitempty: true
        x-isnullable: true
      primary_auth_mode:
        type: boolean
        x-nullable: true
        x-omitempty: true
        description: The flag to indicate whether the current auth mode should consider as a primary one.
      ldap_base_dn:
        type: string
        description: The Base DN for LDAP binding.
        x-omitempty: true
        x-isnullable: true
      ldap_filter:
        type: string
        description: The filter for LDAP search
        x-omitempty: true
        x-isnullable: true
      ldap_group_base_dn:
        type: string
        description: The base DN to search LDAP group.
        x-omitempty: true
        x-isnullable: true
      ldap_group_admin_dn:
        type: string
        description: Specify the ldap group which have the same privilege with Harbor admin
        x-omitempty: true
        x-isnullable: true
      ldap_group_attribute_name:
        type: string
        description: The attribute which is used as identity of the LDAP group, default is cn.'
        x-omitempty: true
        x-isnullable: true
      ldap_group_search_filter:
        type: string
        description: The filter to search the ldap group
        x-omitempty: true
        x-isnullable: true
      ldap_group_search_scope:
        type: integer
        description: The scope to search ldap group. ''0-LDAP_SCOPE_BASE, 1-LDAP_SCOPE_ONELEVEL, 2-LDAP_SCOPE_SUBTREE''
        x-omitempty: true
        x-isnullable: true
      ldap_scope:
        type: integer
        description: The scope to search ldap users,'0-LDAP_SCOPE_BASE, 1-LDAP_SCOPE_ONELEVEL, 2-LDAP_SCOPE_SUBTREE'
        x-omitempty: true
        x-isnullable: true
      ldap_search_dn:
        type: string
        description: The DN of the user to do the search.
        x-omitempty: true
        x-isnullable: true
      ldap_search_password:
        type: string
        description: The password of the ldap search dn
        x-omitempty: true
        x-isnullable: true
      ldap_timeout:
        type: integer
        description: Timeout in seconds for connection to LDAP server
        x-omitempty: true
        x-isnullable: true
      ldap_uid:
        type: string
        description: The attribute which is used as identity for the LDAP binding, such as "CN" or "SAMAccountname"
        x-omitempty: true
        x-isnullable: true
      ldap_url:
        type: string
        description: The URL of LDAP server
        x-omitempty: true
        x-isnullable: true
      ldap_verify_cert:
        type: boolean
        description: Whether verify your OIDC server certificate, disable it if your OIDC server is hosted via self-hosted certificate.
        x-omitempty: true
        x-isnullable: true
      ldap_group_membership_attribute:
        type: string
        description: The user attribute to identify the group membership
        x-omitempty: true
        x-isnullable: true
      project_creation_restriction:
        type: string
        description: Indicate who can create projects, it could be ''adminonly'' or ''everyone''.
        x-omitempty: true
        x-isnullable: true
      read_only:
        type: boolean
        description: The flag to indicate whether Harbor is in readonly mode.
        x-omitempty: true
        x-isnullable: true
      self_registration:
        type: boolean
        description: Whether the Harbor instance supports self-registration.  If it''s set to false, admin need to add user to the instance.
        x-omitempty: true
        x-isnullable: true
      token_expiration:
        type: integer
        description: The expiration time of the token for internal Registry, in minutes.
        x-omitempty: true
        x-isnullable: true
      uaa_client_id:
        type: string
        description: The client id of UAA
        x-omitempty: true
        x-isnullable: true
      uaa_client_secret:
        type: string
        description: The client secret of the UAA
        x-omitempty: true
        x-isnullable: true
      uaa_endpoint:
        type: string
        description: The endpoint of the UAA
        x-omitempty: true
        x-isnullable: true
      uaa_verify_cert:
        type: boolean
        description: Verify the certificate in UAA server
        x-omitempty: true
        x-isnullable: true
      http_authproxy_endpoint:
        type: string
        description: The endpoint of the HTTP auth
        x-omitempty: true
        x-isnullable: true
      http_authproxy_tokenreview_endpoint:
        type: string
        description: The token review endpoint
        x-omitempty: true
        x-isnullable: true
      http_authproxy_admin_groups:
        type: string
        description: The group which has the harbor admin privileges
        x-omitempty: true
        x-isnullable: true
      http_authproxy_admin_usernames:
        type: string
        description: The username which has the harbor admin privileges
        x-omitempty: true
        x-isnullable: true
      http_authproxy_verify_cert:
        type: boolean
        description: Verify the HTTP auth provider's certificate
        x-omitempty: true
        x-isnullable: true
      http_authproxy_skip_search:
        type: boolean
        description: Search user before onboard
        x-omitempty: true
        x-isnullable: true
      http_authproxy_server_certificate:
        type: string
        description: The certificate of the HTTP auth provider
        x-omitempty: true
        x-isnullable: true
      oidc_name:
        type: string
        description: The OIDC provider name
        x-omitempty: true
        x-isnullable: true
      oidc_endpoint:
        type: string
        description: The endpoint of the OIDC provider
        x-omitempty: true
        x-isnullable: true
      oidc_client_id:
        type: string
        description: The client ID of the OIDC provider
        x-omitempty: true
        x-isnullable: true
      oidc_client_secret:
        type: string
        description: The OIDC provider secret
        x-omitempty: true
        x-isnullable: true
      oidc_groups_claim:
        type: string
        description: The attribute claims the group name
        x-omitempty: true
        x-isnullable: true
      oidc_admin_group:
        type: string
        description: The OIDC group which has the harbor admin privileges
        x-omitempty: true
        x-isnullable: true
      oidc_group_filter:
        type: string
        description: The OIDC group filter which filters out the group name doesn't match the regular expression
        x-omitempty: true
        x-isnullable: true
      oidc_scope:
        type: string
        description: The scope of the OIDC provider
        x-omitempty: true
        x-isnullable: true
      oidc_user_claim:
        type: string
        description: The attribute claims the username
        x-omitempty: true
        x-isnullable: true
      oidc_verify_cert:
        type: boolean
        description: Verify the OIDC provider's certificate'
        x-omitempty: true
        x-isnullable: true
      oidc_auto_onboard:
        type: boolean
        description: Auto onboard the OIDC user
        x-omitempty: true
        x-isnullable: true
      oidc_extra_redirect_parms:
        type: string
        description: Extra parameters to add when redirect request to OIDC provider
        x-omitempty: true
        x-isnullable: true
      robot_token_duration:
        type: integer
        description: The robot account token duration in days
        x-omitempty: true
        x-isnullable: true
      robot_name_prefix:
        type: string
        description: The rebot account name prefix
        x-omitempty: true
        x-isnullable: true
      notification_enable:
        type: boolean
        description: Enable notification
        x-omitempty: true
        x-isnullable: true
      quota_per_project_enable:
        type: boolean
        description: Enable quota per project
        x-omitempty: true
        x-isnullable: true
      storage_per_project:
        type: integer
        description: The storage quota per project
        x-omitempty: true
        x-isnullable: true
      audit_log_forward_endpoint:
        type: string
        description: The audit log forward endpoint
        x-omitempty: true
        x-isnullable: true
      skip_audit_log_database:
        type: boolean
        description: Skip audit log database
        x-omitempty: true
        x-isnullable: true
      session_timeout:
        type: integer
        description: The session timeout for harbor, in minutes.
        x-omitempty: true
        x-isnullable: true
      scanner_skip_update_pulltime:
        type: boolean
        description: Whether or not to skip update pull time for scanner
        x-omitempty: true
        x-isnullable: true
      banner_message:
        type: string
        description: The banner message for the UI.It is the stringified result of the banner message object
        x-omitempty: true
        x-isnullable: true
  StringConfigItem:
    type: object
    properties:
      value:
        type: string
        x-omitempty: false
        description: The string value of current config item
      editable:
        type: boolean
        x-omitempty: false
        description: The configure item can be updated or not
  BoolConfigItem:
    type: object
    properties:
      value:
        type: boolean
        x-omitempty: false
        description: The boolean value of current config item
      editable:
        type: boolean
        x-omitempty: false
        description: The configure item can be updated or not
  IntegerConfigItem:
    type: object
    properties:
      value:
        type: integer
        x-omitempty: false
        description: The integer value of current config item
      editable:
        type: boolean
        x-omitempty: false
        description: The configure item can be updated or not
  ProjectMemberEntity:
    type: object
    properties:
      id:
        type: integer
        description: the project member id
      project_id:
        type: integer
        description: the project id
      entity_name:
        type: string
        description: the name of the group member.
      role_name:
        type: string
        description: the name of the role
      role_id:
        type: integer
        description: the role id
      entity_id:
        type: integer
        description: 'the id of entity, if the member is a user, it is user_id in user table. if the member is a user group, it is the user group''s ID in user_group table.'
      entity_type:
        type: string
        description: 'the entity''s type, u for user entity, g for group entity.'
  ProjectMember:
    type: object
    properties:
      role_id:
        type: integer
        description: 'The role id 1 for projectAdmin, 2 for developer, 3 for guest, 4 for maintainer'
      member_user:
        $ref: '#/definitions/UserEntity'
      member_group:
        $ref: '#/definitions/UserGroup'
  RoleRequest:
    type: object
    properties:
      role_id:
        type: integer
        description: 'The role id 1 for projectAdmin, 2 for developer, 3 for guest, 4 for maintainer'
  UserEntity:
    type: object
    properties:
      user_id:
        type: integer
        description: The ID of the user.
      username:
        type: string
        description: The name of the user.
  UserProfile:
    type: object
    properties:
      email:
        type: string
      realname:
        type: string
      comment:
        type: string
  UserCreationReq:
    type: object
    properties:
      email:
        type: string
        maxLength: 255
      realname:
        type: string
      comment:
        type: string
      password:
        type: string
      username:
        type: string
        maxLength: 255
  OIDCUserInfo:
    type: object
    properties:
      id:
        type: integer
        format: int
        description: the ID of the OIDC info record
      user_id:
        type: integer
        format: int
        description: the ID of the user
      subiss:
        type: string
        description: the concatenation of sub and issuer in the ID token
      secret:
        type: string
        description: the secret of the OIDC user that can be used for CLI to push/pull artifacts
      creation_time:
        type: string
        format: date-time
        description: The creation time of the OIDC user info record.
      update_time:
        type: string
        format: date-time
        description: The update time of the OIDC user info record.
  UserResp:
    type: object
    properties:
      email:
        type: string
      realname:
        type: string
      comment:
        type: string
      user_id:
        type: integer
        format: int
      username:
        type: string
      sysadmin_flag:
        type: boolean
        x-omitempty: false
      admin_role_in_auth:
        type: boolean
        x-omitempty: false
        description: indicate the admin privilege is grant by authenticator (LDAP), is always false unless it is the current login user
      oidc_user_meta:
        $ref: '#/definitions/OIDCUserInfo'
      creation_time:
        type: string
        format: date-time
        description: The creation time of the user.
      update_time:
        type: string
        format: date-time
        description: The update time of the user.
  UserSysAdminFlag:
    type: object
    properties:
      sysadmin_flag:
        type: boolean
        description: 'true-admin, false-not admin.'
  UserSearch:
    type: object
    properties:
      user_id:
        type: integer
        format: int
        description: The ID of the user.
      username:
        type: string
  PasswordReq:
    type: object
    properties:
      old_password:
        type: string
        description: The user's existing password.
      new_password:
        type: string
        description: New password for marking as to be updated.
  UserSearchRespItem:
    type: object
    properties:
      user_id:
        type: integer
        format: int
        description: The ID of the user.
      username:
        type: string
  Permission:
    type: object
    properties:
      resource:
        type: string
        description: The permission resoruce
      action:
        type: string
        description: The permission action
  Permissions:
    type: object
    properties:
      system:
        type: array
        description: The system level permissions
        items:
          $ref: '#/definitions/Permission'
      project:
        type: array
        description: The project level permissions
        items:
          $ref: '#/definitions/Permission'
  OIDCCliSecretReq:
    type: object
    properties:
      secret:
        type: string
        description: The new secret
  OverallHealthStatus:
    type: object
    description: The system health status
    properties:
      status:
        type: string
        description: The overall health status. It is "healthy" only when all the components' status are "healthy"
      components:
        type: array
        items:
          $ref: '#/definitions/ComponentHealthStatus'
  ComponentHealthStatus:
    type: object
    description: The health status of component
    properties:
      name:
        type: string
        description: The component name
      status:
        type: string
        description: The health status of component. Is either "healthy" or "unhealthy".
      error:
        type: string
        description: (optional) The error message when the status is "unhealthy"
  Statistic:
    type: object
    properties:
      private_project_count:
        type: integer
        format: int64
        description: The count of the private projects
        x-omitempty: false
      private_repo_count:
        type: integer
        format: int64
        description: The count of the private repositories
        x-omitempty: false
      public_project_count:
        type: integer
        format: int64
        description: The count of the public projects
        x-omitempty: false
      public_repo_count:
        type: integer
        format: int64
        description: The count of the public repositories
        x-omitempty: false
      total_project_count:
        type: integer
        format: int64
        description: The count of the total projects, only be seen by the system admin
        x-omitempty: false
      total_repo_count:
        type: integer
        format: int64
        description: The count of the total repositories, only be seen by the system admin
        x-omitempty: false
      total_storage_consumption:
        type: integer
        format: int64
        description: The total storage consumption of blobs, only be seen by the system admin
        x-omitempty: false
  Accessory:
    type: object
    description: 'The accessory of the artifact'
    properties:
      id:
        type: integer
        format: int64
        description: The ID of the accessory
      artifact_id:
        type: integer
        format: int64
        description: The artifact id of the accessory
        x-omitempty: false
      subject_artifact_id:
        type: integer
        format: int64
        description: Going to be deprecated, use repo and digest for insteand. The subject artifact id of the accessory.
      subject_artifact_digest:
        type: string
        description: The subject artifact digest of the accessory
        x-omitempty: false
      subject_artifact_repo:
        type: string
        description: The subject artifact repository name of the accessory
        x-omitempty: false
      size:
        type: integer
        format: int64
        description: The artifact size of the accessory
        x-omitempty: false
      digest:
        type: string
        description: The artifact digest of the accessory
        x-omitempty: false
      type:
        type: string
        description: The artifact size of the accessory
        x-omitempty: false
      icon:
        type: string
        description: The icon of the accessory
        x-omitempty: false
      creation_time:
        type: string
        format: date-time
        description: The creation time of the accessory

  ScanDataExportRequest:
    type: object
    description: The criteria to select the scan data to export.
    properties:
      job_name:
        type: string
        description: Name of the scan data export job
      projects:
        type: array
        items:
          type: integer
          format: int64
        description: A list of one or more projects for which to export the scan data, currently only one project is supported due to performance concerns, but define as array for extension in the future.
      labels:
        type: array
        items:
          type: integer
          format: int64
        description: A list of one or more labels for which to export the scan data, defaults to all if empty
      repositories:
        type: string
        description: A list of repositories for which to export the scan data, defaults to all if empty
      cveIds:
        type: string
        description: CVE-IDs for which to export data. Multiple CVE-IDs can be specified by separating using ',' and enclosed between '{}'. Defaults to all if empty
      tags:
        type: string
        description: A list of tags enclosed within '{}'. Defaults to all if empty
  ScanDataExportJob:
    type: object
    description: The metadata associated with the scan data export job
    properties:
      id:
        type: integer
        format: int64
        description: The id of the scan data export job
  ScanDataExportExecution:
    type: object
    description: The replication execution
    properties:
      id:
        type: integer
        description: The ID of the execution
      user_id:
        type: integer
        description: The ID if the user triggering the export job
      status:
        type: string
        description: The status of the execution
      trigger:
        type: string
        description: The trigger mode
      start_time:
        type: string
        format: date-time
        description: The start time
      end_time:
        type: string
        format: date-time
        description: The end time
      status_text:
        type: string
        x-omitempty: false
        description: The status text
      user_name:
        type: string
        x-omitempty: false
        description: The name of the user triggering the job
      file_present:
        type: boolean
        x-omitempty: false
        description: Indicates whether the export artifact is present in registry
  ScanDataExportExecutionList:
    type: object
    description: The list of scan data export executions
    properties:
      items:
        type: array
        items:
          $ref: '#/definitions/ScanDataExportExecution'
        description: The list of scan data export executions

  WorkerPool:
    type: object
    description: the worker pool of job service
    properties:
      pid:
        type: integer
        description: the process id of jobservice
      worker_pool_id:
        type: string
        description: the id of the worker pool
      start_at:
        type: string
        format: date-time
        description: The start time of the work pool
      heartbeat_at:
        type: string
        format: date-time
        description: The heartbeat time of the work pool
      concurrency:
        type: integer
        description: The concurrency of the work pool
      host:
        type: string
        description: The host of the work pool
  Worker:
    type: object
    description: worker in the pool
    properties:
      id:
        type: string
        description: the id of the worker
      pool_id:
        type: string
        description: the id of the worker pool
      job_name:
        type: string
        description: the name of the running job in the worker
      job_id:
        type: string
        description: the id of the running job in the worker
      start_at:
        type: string
        format: date-time
        description: The start time of the worker
        x-nullable: true
        x-omitempty: true
      check_in:
        type: string
        description: the checkin of the running job in the worker
      checkin_at:
        type: string
        format: date-time
        description: The checkin time of the worker
        x-nullable: true
        x-omitempty: true
  ActionRequest:
    type: object
    description: The request to stop, pause or resume
    properties:
      action:
        type: string
        description: The action of the request, should be stop, pause or resume
        enum:
          - stop
          - pause
          - resume
  JobQueue:
    type: object
    description: the job queue info
    properties:
      job_type:
        type: string
        description: The type of the job queue
      count:
        type: integer
        description: The count of jobs in the job queue
      latency:
        type: integer
        description: The latency the job queue (seconds)
      paused:
        type: boolean
        description: The paused status of the job queue
        x-omitempty: false
  ScheduleTask:
    type: object
    description: the schedule task info
    properties:
      id:
        type: integer
        description: the id of the Schedule task
      vendor_type:
        type: string
        description: the vendor type of the current schedule task
      vendor_id:
        type: integer
        description: the vendor id of the current task
      cron:
        type: string
        description: the cron of the current schedule task
      update_time:
        type: string
        format: date-time
        description: the update time of the schedule task
  SchedulerStatus:
    type: object
    description: the scheduler status
    properties:
      paused:
        type: boolean
        description: if the scheduler is paused
        x-omitempty: false
  SecuritySummary:
    type: object
    description: the security summary
    properties:
      critical_cnt:
        type: integer
        format: int64
        x-omitempty: false
        description: the count of critical vulnerabilities
      high_cnt:
        type: integer
        format: int64
        description: the count of high vulnerabilities
      medium_cnt:
        type: integer
        format: int64
        x-omitempty: false
        description: the count of medium vulnerabilities
      low_cnt:
        type: integer
        format: int64
        x-omitempty: false
        description: the count of low vulnerabilities
      none_cnt:
        type: integer
        format: int64
        description: the count of none vulnerabilities
      unknown_cnt:
        type: integer
        format: int64
        description: the count of unknown vulnerabilities
      total_vuls:
        type: integer
        format: int64
        x-omitempty: false
        description: the count of total vulnerabilities
      scanned_cnt:
        type: integer
        format: int64
        x-omitempty: false
        description: the count of scanned artifacts
      total_artifact:
        type: integer
        format: int64
        x-omitempty: false
        description: the total count of artifacts
      fixable_cnt:
        type: integer
        format: int64
        x-omitempty: false
        description: the count of fixable vulnerabilities
      dangerous_cves:
        type: array
        x-omitempty: true
        description: the list of dangerous CVEs
        items:
          $ref: '#/definitions/DangerousCVE'
      dangerous_artifacts:
        type: array
        x-omitempty: true
        description: the list of dangerous artifacts
        items:
          $ref: '#/definitions/DangerousArtifact'
  DangerousCVE:
    type: object
    description: the dangerous CVE information
    properties:
      cve_id:
        type: string
        description: the cve id
      severity:
        type: string
        description: the severity of the CVE
      cvss_score_v3:
        type: number
        format: float64
        description: the cvss score v3
      desc:
        type: string
        description: the description of the CVE
      package:
        type: string
        description: the package of the CVE
      version:
        type: string
        description: the version of the package
  DangerousArtifact:
    type: object
    description: the dangerous artifact information
    properties:
      project_id:
        type: integer
        format: int64
        description: the project id of the artifact
      repository_name:
        type: string
        description: the repository name of the artifact
      digest:
        type: string
        description: the digest of the artifact
      critical_cnt:
        type: integer
        x-omitempty: false
        description: the count of critical vulnerabilities
      high_cnt:
        type: integer
        format: int64
        x-omitempty: false
        description: the count of high vulnerabilities
      medium_cnt:
        type: integer
        x-omitempty: false
        description: the count of medium vulnerabilities

  VulnerabilityItem:
    type: object
    description: the vulnerability item info
    properties:
      project_id:
        type: integer
        format: int64
        description: the project ID of the artifact
      repository_name:
        type: string
        description: the repository name of the artifact
      digest:
        type: string
        description: the digest of the artifact
      tags:
        type: array
        items:
          type: string
        description: the tags of the artifact
      cve_id:
        type: string
        description: the CVE id of the vulnerability.
      severity:
        type: string
        description: the severity of the vulnerability
      cvss_v3_score:
        type: number
        format: float
        description: the nvd cvss v3 score of the vulnerability
      package:
        type: string
        description: the package of the vulnerability
      version:
        type: string
        description: the version of the package
      fixed_version:
        type: string
        description: the fixed version of the package
      desc:
        type: string
        description: The description of the vulnerability
      links:
        type: array
        items:
          type: string
        description: Links of the vulnerability<|MERGE_RESOLUTION|>--- conflicted
+++ resolved
@@ -8453,11 +8453,7 @@
       type:
         type: string
         description: |
-<<<<<<< HEAD
-          Specify the type of scanner capability, like vulability or sbom
-=======
           Specify the type of scanner capability, like vulnerability or sbom
->>>>>>> 2eb54646
         x-omitempty: false
         example: "sbom"
       consumes_mime_types:
