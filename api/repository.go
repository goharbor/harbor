/*
   Copyright (c) 2016 VMware, Inc. All Rights Reserved.
   Licensed under the Apache License, Version 2.0 (the "License");
   you may not use this file except in compliance with the License.
   You may obtain a copy of the License at

       http://www.apache.org/licenses/LICENSE-2.0

   Unless required by applicable law or agreed to in writing, software
   distributed under the License is distributed on an "AS IS" BASIS,
   WITHOUT WARRANTIES OR CONDITIONS OF ANY KIND, either express or implied.
   See the License for the specific language governing permissions and
   limitations under the License.
*/

package api

import (
	"fmt"
	"io/ioutil"
	"net/http"
	"os"
	"sort"
	"strconv"
	"strings"

	"github.com/docker/distribution/manifest/schema1"
	"github.com/docker/distribution/manifest/schema2"
	"github.com/vmware/harbor/dao"
	"github.com/vmware/harbor/models"
	"github.com/vmware/harbor/service/cache"
	svc_utils "github.com/vmware/harbor/service/utils"
	"github.com/vmware/harbor/utils/log"
	"github.com/vmware/harbor/utils/registry"

	registry_error "github.com/vmware/harbor/utils/registry/error"

	"github.com/vmware/harbor/utils"
	"github.com/vmware/harbor/utils/registry/auth"
)

// RepositoryAPI handles request to /api/repositories /api/repositories/tags /api/repositories/manifests, the parm has to be put
// in the query string as the web framework can not parse the URL if it contains veriadic sectors.
type RepositoryAPI struct {
	BaseAPI
}

// Get ...
func (ra *RepositoryAPI) Get() {
	projectID, err := ra.GetInt64("project_id")
	if err != nil || projectID <= 0 {
		ra.CustomAbort(http.StatusBadRequest, "invalid project_id")
	}

	page, pageSize := ra.getPaginationParams()

	project, err := dao.GetProjectByID(projectID)
	if err != nil {
		log.Errorf("failed to get project %d: %v", projectID, err)
		ra.CustomAbort(http.StatusInternalServerError, "")
	}

	if project == nil {
		ra.CustomAbort(http.StatusNotFound, fmt.Sprintf("project %d not found", projectID))
	}

	if project.Public == 0 {
		var userID int

		if svc_utils.VerifySecret(ra.Ctx.Request) {
			userID = 1
		} else {
			userID = ra.ValidateUser()
		}

		if !checkProjectPermission(userID, projectID) {
			ra.CustomAbort(http.StatusForbidden, "")
		}
	}

	repositories, err := getReposByProject(project.Name, ra.GetString("q"))
	if err != nil {
<<<<<<< HEAD
		log.Errorf("failed to get repository from cache: %v", err)
		ra.CustomAbort(http.StatusInternalServerError, "")
	}

	repositories := []string{}

	q := ra.GetString("q")
	for _, repo := range repoList {
		pn, rest := utils.ParseRepository(repo)
		if project.Name != pn {
			continue
		}

		if len(q) != 0 && !strings.Contains(rest, q) {
			continue
		}

		repositories = append(repositories, repo)
	}

=======
		log.Errorf("failed to get repository: %v", err)
		ra.CustomAbort(http.StatusInternalServerError, "")
	}

>>>>>>> c546c3a4
	total := int64(len(repositories))

	if (page-1)*pageSize > total {
		repositories = []string{}
	} else {
		repositories = repositories[(page-1)*pageSize:]
<<<<<<< HEAD
	}

	if page*pageSize <= total {
		repositories = repositories[:pageSize]
	}

=======
	}

	if page*pageSize <= total {
		repositories = repositories[:pageSize]
	}

>>>>>>> c546c3a4
	ra.setPaginationHeader(total, page, pageSize)

	ra.Data["json"] = repositories
	ra.ServeJSON()
}

// Delete ...
func (ra *RepositoryAPI) Delete() {
	repoName := ra.GetString("repo_name")
	if len(repoName) == 0 {
		ra.CustomAbort(http.StatusBadRequest, "repo_name is nil")
	}

	projectName := getProjectName(repoName)
	project, err := dao.GetProjectByName(projectName)
	if err != nil {
		log.Errorf("failed to get project %s: %v", projectName, err)
		ra.CustomAbort(http.StatusInternalServerError, "")
	}

	if project == nil {
		ra.CustomAbort(http.StatusNotFound, fmt.Sprintf("project %s not found", projectName))
	}

	if project.Public == 0 {
		userID := ra.ValidateUser()
		if !hasProjectAdminRole(userID, project.ProjectID) {
			ra.CustomAbort(http.StatusForbidden, "")
		}
	}

	rc, err := ra.initRepositoryClient(repoName)
	if err != nil {
		log.Errorf("error occurred while initializing repository client for %s: %v", repoName, err)
		ra.CustomAbort(http.StatusInternalServerError, "internal error")
	}

	tags := []string{}
	tag := ra.GetString("tag")
	if len(tag) == 0 {
		tagList, err := rc.ListTag()
		if err != nil {
			if regErr, ok := err.(*registry_error.Error); ok {
				ra.CustomAbort(regErr.StatusCode, regErr.Detail)
			}

			log.Errorf("error occurred while listing tags of %s: %v", repoName, err)
			ra.CustomAbort(http.StatusInternalServerError, "internal error")
		}

		// TODO remove the logic if the bug of registry is fixed
		if len(tagList) == 0 {
			ra.CustomAbort(http.StatusNotFound, http.StatusText(http.StatusNotFound))
		}

		tags = append(tags, tagList...)
	} else {
		tags = append(tags, tag)
	}

	user, _, ok := ra.Ctx.Request.BasicAuth()
	if !ok {
		user, err = ra.getUsername()
		if err != nil {
			log.Errorf("failed to get user: %v", err)
		}
	}

	for _, t := range tags {
		if err := rc.DeleteTag(t); err != nil {
			if regErr, ok := err.(*registry_error.Error); ok {
				ra.CustomAbort(regErr.StatusCode, regErr.Detail)
			}

			log.Errorf("error occurred while deleting tags of %s: %v", repoName, err)
			ra.CustomAbort(http.StatusInternalServerError, "internal error")
		}
		log.Infof("delete tag: %s %s", repoName, t)
		go TriggerReplicationByRepository(repoName, []string{t}, models.RepOpDelete)

		go func(tag string) {
			if err := dao.AccessLog(user, projectName, repoName, tag, "delete"); err != nil {
				log.Errorf("failed to add access log: %v", err)
			}
		}(t)
	}

	go func() {
		log.Debug("refreshing catalog cache")
		if err := cache.RefreshCatalogCache(); err != nil {
			log.Errorf("error occurred while refresh catalog cache: %v", err)
		}
	}()
}

type tag struct {
	Name string   `json:"name"`
	Tags []string `json:"tags"`
}

// GetTags handles GET /api/repositories/tags
func (ra *RepositoryAPI) GetTags() {
	repoName := ra.GetString("repo_name")
	if len(repoName) == 0 {
		ra.CustomAbort(http.StatusBadRequest, "repo_name is nil")
	}

	projectName := getProjectName(repoName)
	project, err := dao.GetProjectByName(projectName)
	if err != nil {
		log.Errorf("failed to get project %s: %v", projectName, err)
		ra.CustomAbort(http.StatusInternalServerError, "")
	}

	if project == nil {
		ra.CustomAbort(http.StatusNotFound, fmt.Sprintf("project %s not found", projectName))
	}

	if project.Public == 0 {
		userID := ra.ValidateUser()
		if !checkProjectPermission(userID, project.ProjectID) {
			ra.CustomAbort(http.StatusForbidden, "")
		}
	}

	rc, err := ra.initRepositoryClient(repoName)
	if err != nil {
		log.Errorf("error occurred while initializing repository client for %s: %v", repoName, err)
		ra.CustomAbort(http.StatusInternalServerError, "internal error")
	}

	tags := []string{}

	ts, err := rc.ListTag()
	if err != nil {
		regErr, ok := err.(*registry_error.Error)
		if !ok {
			log.Errorf("error occurred while listing tags of %s: %v", repoName, err)
			ra.CustomAbort(http.StatusInternalServerError, "internal error")
		}
		// TODO remove the logic if the bug of registry is fixed
		// It's a workaround for a bug of registry: when listing tags of
		// a repository which is being pushed, a "NAME_UNKNOWN" error will
		// been returned, while the catalog API can list this repository.
		if regErr.StatusCode != http.StatusNotFound {
			ra.CustomAbort(regErr.StatusCode, regErr.Detail)
		}
	}

	tags = append(tags, ts...)

	sort.Strings(tags)

	ra.Data["json"] = tags
	ra.ServeJSON()
}

// GetManifests handles GET /api/repositories/manifests
func (ra *RepositoryAPI) GetManifests() {
	repoName := ra.GetString("repo_name")
	tag := ra.GetString("tag")

	if len(repoName) == 0 || len(tag) == 0 {
		ra.CustomAbort(http.StatusBadRequest, "repo_name or tag is nil")
	}

	version := ra.GetString("version")
	if len(version) == 0 {
		version = "v2"
	}

	if version != "v1" && version != "v2" {
		ra.CustomAbort(http.StatusBadRequest, "version should be v1 or v2")
	}

	projectName := getProjectName(repoName)
	project, err := dao.GetProjectByName(projectName)
	if err != nil {
		log.Errorf("failed to get project %s: %v", projectName, err)
		ra.CustomAbort(http.StatusInternalServerError, "")
	}

	if project == nil {
		ra.CustomAbort(http.StatusNotFound, fmt.Sprintf("project %s not found", projectName))
	}

	if project.Public == 0 {
		userID := ra.ValidateUser()
		if !checkProjectPermission(userID, project.ProjectID) {
			ra.CustomAbort(http.StatusForbidden, "")
		}
	}

	rc, err := ra.initRepositoryClient(repoName)
	if err != nil {
		log.Errorf("error occurred while initializing repository client for %s: %v", repoName, err)
		ra.CustomAbort(http.StatusInternalServerError, "internal error")
	}

	result := struct {
		Manifest interface{} `json:"manifest"`
		Config   interface{} `json:"config,omitempty" `
	}{}
<<<<<<< HEAD

	mediaTypes := []string{}
	switch version {
	case "v1":
		mediaTypes = append(mediaTypes, schema1.MediaTypeManifest)
	case "v2":
		mediaTypes = append(mediaTypes, schema2.MediaTypeManifest)
	}

=======

	mediaTypes := []string{}
	switch version {
	case "v1":
		mediaTypes = append(mediaTypes, schema1.MediaTypeManifest)
	case "v2":
		mediaTypes = append(mediaTypes, schema2.MediaTypeManifest)
	}

>>>>>>> c546c3a4
	_, mediaType, payload, err := rc.PullManifest(tag, mediaTypes)
	if err != nil {
		if regErr, ok := err.(*registry_error.Error); ok {
			ra.CustomAbort(regErr.StatusCode, regErr.Detail)
		}

		log.Errorf("error occurred while getting manifest of %s:%s: %v", repoName, tag, err)
		ra.CustomAbort(http.StatusInternalServerError, "internal error")
	}

	manifest, _, err := registry.UnMarshal(mediaType, payload)
	if err != nil {
		log.Errorf("an error occurred while parsing manifest of %s:%s: %v", repoName, tag, err)
		ra.CustomAbort(http.StatusInternalServerError, "")
	}

	result.Manifest = manifest

	deserializedmanifest, ok := manifest.(*schema2.DeserializedManifest)
	if ok {
		_, data, err := rc.PullBlob(deserializedmanifest.Target().Digest.String())
		if err != nil {
			log.Errorf("failed to get config of manifest %s:%s: %v", repoName, tag, err)
			ra.CustomAbort(http.StatusInternalServerError, "")
		}

		b, err := ioutil.ReadAll(data)
		if err != nil {
			log.Errorf("failed to read config of manifest %s:%s: %v", repoName, tag, err)
			ra.CustomAbort(http.StatusInternalServerError, "")
		}

		result.Config = string(b)
	}

	ra.Data["json"] = result
	ra.ServeJSON()
}

func (ra *RepositoryAPI) initRepositoryClient(repoName string) (r *registry.Repository, err error) {
	endpoint := os.Getenv("REGISTRY_URL")

	username, password, ok := ra.Ctx.Request.BasicAuth()
	if ok {
		return newRepositoryClient(endpoint, getIsInsecure(), username, password,
			repoName, "repository", repoName, "pull", "push", "*")
	}

	username, err = ra.getUsername()
	if err != nil {
		return nil, err
	}

	return cache.NewRepositoryClient(endpoint, getIsInsecure(), username, repoName,
		"repository", repoName, "pull", "push", "*")
}

func (ra *RepositoryAPI) getUsername() (string, error) {
	// get username from session
	sessionUsername := ra.GetSession("username")
	if sessionUsername != nil {
		username, ok := sessionUsername.(string)
		if ok {
			return username, nil
		}
	}

	// if username does not exist in session, try to get userId from sessiion
	// and then get username from DB according to the userId
	sessionUserID := ra.GetSession("userId")
	if sessionUserID != nil {
		userID, ok := sessionUserID.(int)
		if ok {
			u := models.User{
				UserID: userID,
			}
			user, err := dao.GetUser(u)
			if err != nil {
				return "", err
			}

			return user.Username, nil
		}
	}

	return "", nil
}

//GetTopRepos handles request GET /api/repositories/top
func (ra *RepositoryAPI) GetTopRepos() {
	var err error
	var countNum int
	count := ra.GetString("count")
	if len(count) == 0 {
		countNum = 10
	} else {
		countNum, err = strconv.Atoi(count)
		if err != nil {
			log.Errorf("Get parameters error--count, err: %v", err)
			ra.CustomAbort(http.StatusBadRequest, "bad request of count")
		}
		if countNum <= 0 {
			log.Warning("count must be a positive integer")
			ra.CustomAbort(http.StatusBadRequest, "count is 0 or negative")
		}
	}
	repos, err := dao.GetTopRepos(countNum)
	if err != nil {
		log.Errorf("error occured in get top 10 repos: %v", err)
		ra.CustomAbort(http.StatusInternalServerError, "internal server error")
	}
	ra.Data["json"] = repos
	ra.ServeJSON()
}

func newRepositoryClient(endpoint string, insecure bool, username, password, repository, scopeType, scopeName string,
	scopeActions ...string) (*registry.Repository, error) {

	credential := auth.NewBasicAuthCredential(username, password)
	authorizer := auth.NewStandardTokenAuthorizer(credential, insecure, scopeType, scopeName, scopeActions...)

	store, err := auth.NewAuthorizerStore(endpoint, insecure, authorizer)
	if err != nil {
		return nil, err
	}

	client, err := registry.NewRepositoryWithModifiers(repository, endpoint, insecure, store)
	if err != nil {
		return nil, err
	}
	return client, nil
}

func getProjectName(repository string) string {
	project := ""
	if strings.Contains(repository, "/") {
		project = repository[0:strings.LastIndex(repository, "/")]
	}
	return project
}<|MERGE_RESOLUTION|>--- conflicted
+++ resolved
@@ -35,7 +35,6 @@
 
 	registry_error "github.com/vmware/harbor/utils/registry/error"
 
-	"github.com/vmware/harbor/utils"
 	"github.com/vmware/harbor/utils/registry/auth"
 )
 
@@ -80,54 +79,22 @@
 
 	repositories, err := getReposByProject(project.Name, ra.GetString("q"))
 	if err != nil {
-<<<<<<< HEAD
-		log.Errorf("failed to get repository from cache: %v", err)
-		ra.CustomAbort(http.StatusInternalServerError, "")
-	}
-
-	repositories := []string{}
-
-	q := ra.GetString("q")
-	for _, repo := range repoList {
-		pn, rest := utils.ParseRepository(repo)
-		if project.Name != pn {
-			continue
-		}
-
-		if len(q) != 0 && !strings.Contains(rest, q) {
-			continue
-		}
-
-		repositories = append(repositories, repo)
-	}
-
-=======
 		log.Errorf("failed to get repository: %v", err)
 		ra.CustomAbort(http.StatusInternalServerError, "")
 	}
 
->>>>>>> c546c3a4
 	total := int64(len(repositories))
 
 	if (page-1)*pageSize > total {
 		repositories = []string{}
 	} else {
 		repositories = repositories[(page-1)*pageSize:]
-<<<<<<< HEAD
 	}
 
 	if page*pageSize <= total {
 		repositories = repositories[:pageSize]
 	}
 
-=======
-	}
-
-	if page*pageSize <= total {
-		repositories = repositories[:pageSize]
-	}
-
->>>>>>> c546c3a4
 	ra.setPaginationHeader(total, page, pageSize)
 
 	ra.Data["json"] = repositories
@@ -331,7 +298,6 @@
 		Manifest interface{} `json:"manifest"`
 		Config   interface{} `json:"config,omitempty" `
 	}{}
-<<<<<<< HEAD
 
 	mediaTypes := []string{}
 	switch version {
@@ -341,17 +307,6 @@
 		mediaTypes = append(mediaTypes, schema2.MediaTypeManifest)
 	}
 
-=======
-
-	mediaTypes := []string{}
-	switch version {
-	case "v1":
-		mediaTypes = append(mediaTypes, schema1.MediaTypeManifest)
-	case "v2":
-		mediaTypes = append(mediaTypes, schema2.MediaTypeManifest)
-	}
-
->>>>>>> c546c3a4
 	_, mediaType, payload, err := rc.PullManifest(tag, mediaTypes)
 	if err != nil {
 		if regErr, ok := err.(*registry_error.Error); ok {
