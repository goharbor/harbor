#!/usr/bin/python2

import sys
import os
import ConfigParser
from subprocess import call
from datetime import datetime
import time

dir_path = os.path.dirname(os.path.realpath(__file__))
sys.path.append(dir_path + '/utils')

import ova_utils
import govc_utils
import harbor_util
import buildweb_utils
import test_executor

if len(sys.argv)!=6 :
    print "python launch.py <build_type> <image_url> <test suitename> <config_file> <dry_run>"
    print "Wrong parameters, quit test"
    quit()

build_type = sys.argv[1]
image_url = sys.argv[2]
test_suite = sys.argv[3]
config_file = sys.argv[4]
dry_run = sys.argv[5]
config_file = "/harbor/workspace/harbor_nightly_test/harbor_nightly_test/testenv.ini"
#  config_file = "/Users/daojunz/Documents/harbor_nightly_test/testenv.ini"

harbor_ova_endpoint = ''

config = ConfigParser.ConfigParser()
config.read(config_file)

if build_type == "ova" :
    print "Going to install ova on target machine!"
    vc_host = config.get("vcenter", "vc_host")
    print "vc_host:", vc_host
    vc_user = config.get("vcenter", "vc_user")
    print "vc_user:", vc_user
    vc_password = config.get("vcenter", "vc_password")
    print "vc_password:", vc_password
    datastore = config.get("vcenter", "datastore")
    cluster = config.get("vcenter", "cluster")
    ova_password = config.get("vcenter", "ova_password")
    ova_name = config.get("vcenter", "ova_name")
    
    ova_name = ova_name +"-"+ datetime.now().isoformat().replace(":", "-").replace(".", "-")
    print "ova_name:", ova_name
    print "image url:", image_url

    if image_url == "latest" :
        buildweb = buildweb_utils.BuildWebUtil()
        build_id=buildweb.get_latest_recommend_build('harbor_build', 'master')
        image_url = buildweb.get_deliverable_by_build_id(build_id, '.*.ovf')
        print "Get latest image url:" + image_url

    ova_utils.deploy_ova(vc_host, 
                vc_user,
                vc_password, 
                datastore, 
                cluster, 
                image_url, 
                ova_name, 
                ova_password,
                dry_run)

    harbor_ova_endpoint = govc_utils.getvmip(vc_host, vc_user, vc_password, ova_name)
    if harbor_ova_endpoint is not '':
        print "OVA install complete, start to test now, fqdn=" + harbor_ova_endpoint    
        print "run test now"
        print "test done"
        print "Destorying vm after test"

elif build_type == "installer" :
    print "Going to download installer image to install"
    vm_host = config.get("vm", "vm_host")
    vm_user = config.get("vm", "vm_user")
    vm_password = config.get("vm", "vm_password")
elif build_type == "all" :
    print "launch ova and installer"

if harbor_ova_endpoint is not None:
    result = harbor_util.wait_for_harbor_ready("https://"+harbor_ova_endpoint)
    if result != 0:
        print "Harbor is not ready after 10 minutes."
<<<<<<< HEAD
        sys.exit(-1)

print "All test done, then to execute TC"

execute_results = test_executor.execute_test_ova(harbor_ova_endpoint, ova_password, test_suite)
print execute_results
=======

print "All test done, then to execute TC"
>>>>>>> 0295aca6
<|MERGE_RESOLUTION|>--- conflicted
+++ resolved
@@ -86,14 +86,9 @@
     result = harbor_util.wait_for_harbor_ready("https://"+harbor_ova_endpoint)
     if result != 0:
         print "Harbor is not ready after 10 minutes."
-<<<<<<< HEAD
         sys.exit(-1)
 
 print "All test done, then to execute TC"
 
 execute_results = test_executor.execute_test_ova(harbor_ova_endpoint, ova_password, test_suite)
-print execute_results
-=======
-
-print "All test done, then to execute TC"
->>>>>>> 0295aca6
+print execute_results