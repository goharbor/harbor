--- conflicted
+++ resolved
@@ -1,4 +1,3 @@
-<<<<<<< HEAD
 from __future__ import absolute_import
 import unittest
 
@@ -86,93 +85,4 @@
         self.repo.signature_should_exist(TestProjects.repo_name, tag, **TestProjects.USER_sign_image_CLIENT)
 
 if __name__ == '__main__':
-    unittest.main()
-=======
-from __future__ import absolute_import
-import unittest
-
-from library.sign import sign_image
-from testutils import CLIENT
-from testutils import harbor_server
-from testutils import TEARDOWN
-from library.project import Project
-from library.user import User
-from library.repository import Repository
-from library.repository import create_repository
-
-class TestProjects(unittest.TestCase):
-    @classmethod
-    def setUp(self):
-        project = Project()
-        self.project= project
-
-        user = User()
-        self.user= user
-
-        repo = Repository()
-        self.repo= repo
-
-    @classmethod
-    def tearDown(self):
-        print "Case completed"
-
-    @unittest.skipIf(TEARDOWN == True, "Test data should be remain in the harbor.")
-    def test_ClearData(self):
-        #1. Delete repository(RA) by user(UA);
-        self.repo.delete_repoitory(TestProjects.repo_name, **TestProjects.USER_sign_image_CLIENT)
-
-        #2. Delete project(PA);
-        self.project.delete_project(TestProjects.project_sign_image_id, **TestProjects.USER_sign_image_CLIENT)
-
-        #3. Delete user(UA);
-        self.user.delete_user(TestProjects.user_sign_image_id, **TestProjects.ADMIN_CLIENT)
-
-    def testSignImage(self):
-        """
-        Test case:
-            Delete a repository
-        Test step & Expectation:
-            1. Create a new user(UA);
-            2. Create a new private project(PA) by user(UA);
-            3. Add user(UA) as a member of project(PA) with project-admin role;
-            4. Get private project of uesr-001, uesr-001 can see only one private project which is project-001;
-            5. Create a new repository(RA) and tag(TA) in project(PA) by user(UA);
-            6. Create a new label(LA) in project(PA) by admin;;
-            7. Add this system global label to repository(RA)/tag(TA);
-        Tear down:
-            1. Delete repository(RA) by user(UA);
-            2. Delete project(PA);
-            3. Delete user(UA);
-            4. Delete label(LA).
-        """
-        admin_user = "admin"
-        admin_pwd = "Harbor12345"
-        url = CLIENT["endpoint"]
-        user_001_password = "Aa123456"
-        TestProjects.ADMIN_CLIENT=dict(endpoint = url, username = admin_user, password =  admin_pwd)
-
-        #1. Create user-001
-        TestProjects.user_sign_image_id, user_sign_image_name = self.user.create_user_success(user_password = user_001_password, **TestProjects.ADMIN_CLIENT)
-
-        TestProjects.USER_sign_image_CLIENT=dict(endpoint = url, username = user_sign_image_name, password = user_001_password)
-
-        #2. Create private project-001
-        TestProjects.project_sign_image_id, project_sign_image_name = self.project.create_project(metadata = {"public": "false"}, **TestProjects.ADMIN_CLIENT)
-
-        #3. Add user-001 as a member of project-001 with project-admin role
-        self.project.add_project_members(TestProjects.project_sign_image_id, TestProjects.user_sign_image_id, **TestProjects.ADMIN_CLIENT)
-
-        #4. Get private project of uesr-001, uesr-001 can see only one private project which is project-001
-        self.project.projects_should_exist(dict(public=False), expected_count = 1,
-            expected_project_id = TestProjects.project_sign_image_id, **TestProjects.USER_sign_image_CLIENT)
-
-        image = "hello-world"
-        src_tag = "latest"
-        #5. Create a new repository(RA) and tag(TA) in project(PA) by user(UA);
-        TestProjects.repo_name, tag = create_repository(project_sign_image_name, harbor_server, user_sign_image_name, user_001_password, image, src_tag)
-        sign_image(harbor_server, project_sign_image_name, image, tag)
-
-        self.repo.signature_should_exist(TestProjects.repo_name, tag, **TestProjects.USER_sign_image_CLIENT)
-if __name__ == '__main__':
-    unittest.main()
->>>>>>> b6564695
+    unittest.main()