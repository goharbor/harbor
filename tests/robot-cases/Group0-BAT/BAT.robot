--- conflicted
+++ resolved
@@ -47,145 +47,8 @@
     #Edit Repo Info
     Close Browser
 
-<<<<<<< HEAD
 Test Case - Notary Basic Verfication
-    Enabe Notary Client
-=======
-Test Case - Manage Project Member
-    Init Chrome Driver
-    ${d}=    Get current Date  result_format=%m%s
-
-    Create An New Project With New User  url=${HARBOR_URL}  username=alice${d}  email=alice${d}@vmware.com  realname=alice${d}  newPassword=Test1@34  comment=harbor  projectname=project${d}  public=false
-    Push image  ip=${ip}  user=alice${d}  pwd=Test1@34  project=project${d}  image=hello-world
-    Logout Harbor
-    Create An New User  url=${HARBOR_URL}  username=bob${d}  email=bob${d}@vmware.com  realname=bob${d}  newPassword=Test1@34  comment=habor
-    Logout Harbor
-    Create An New User  url=${HARBOR_URL}  username=carol${d}  email=carol${d}@vmware.com  realname=carol${d}  newPassword=Test1@34  comment=harbor
-    Logout Harbor
-
-    User Should Not Be A Member Of Project  bob${d}  Test1@34  project${d}
-    Manage Project Member  alice${d}  Test1@34  project${d}  bob${d}  Add
-    User Should Be Guest  bob${d}  Test1@34  project${d}
-    Change User Role In Project  alice${d}  Test1@34  project${d}  bob${d}  Developer
-    User Should Be Developer  bob${d}  Test1@34  project${d}
-    Change User Role In Project  alice${d}  Test1@34  project${d}  bob${d}  Admin
-    User Should Be Admin  bob${d}  Test1@34  project${d}  carol${d}
-    Manage Project Member  alice${d}  Test1@34  project${d}  bob${d}  Remove
-    User Should Not Be A Member Of Project  bob${d}  Test1@34  project${d}
-    User Should Be Guest  carol${d}  Test1@34  project${d}
-
-    Close Browser
-
-Test Case - Delete A Project
-    Init Chrome Driver
-    ${d}=    Get Current Date    result_format=%m%s
-    Create An New Project With New User  ${HARBOR_URL}  tester${d}  tester${d}@vmware.com  tester${d}  Test1@34  harobr  project${d}  false
-    Push Image  ${ip}  tester${d}  Test1@34  project${d}  hello-world  
-    Project Should Not Be Deleted  project${d}
-    Go Into Project  project${d}
-    Delete Repo  project${d}
-    Back To projects
-    Project Should Be Deleted  project${d}
-    Close Browser
-
-Test Case - Delete Multi Project
-    Init Chrome Driver
-    ${d}=    Get Current Date    result_format=%m%s 
-    Create An New User  ${HARBOR_URL}  test${d}  test${d}@vmware.com  test${d}  Test1@34  harbor
-    Create An New Project  projecta${d}
-    Create An New Project  projectb${d}
-    Push Image  ${ip}  test${d}  Test1@34  projecta${d}  hello-world
-    Filter Object  project
-    Multi-delete Object  projecta  projectb
-    #verify delete project with image should not be deleted directly
-    Partly Success
-    Page Should Contain  projecta${d}
-    Page Should Not Contain  projectb${d}
-    Close Browser
-
-Test Case - Delete Multi User
-    Init Chrome Driver
-    ${d}=   Get Current Date    result_format=%m%s
-    Create An New User  ${HARBOR_URL}  deletea${d}  testa${d}@vmware.com  test${d}  Test1@34  harbor
-    Logout Harbor
-    Create An New User  ${HARBOR_URL}  deleteb${d}  testb${d}@vmware.com  test${d}  Test1@34  harbor
-    Logout Harbor
-    Create An New User  ${HARBOR_URL}  deletec${d}  testc${d}@vmware.com  test${d}  Test1@34  harbor
-    Logout Harbor
-    Sign In Harbor  ${HARBOR_URL}  admin  Harbor12345
-    Switch To User Tag
-    Filter Object  delete
-    Multi-delete Object  deletea  deleteb  deletec
-    #assert delete 
-    Delete Success
-    Sleep  1
-   #filter object  delete
-    Page Should Not Contain  deletea
-    Close Browser
-
-Test Case - Delete Multi Repo
-    Init Chrome Driver
-    ${d}=   Get Current Date    result_format=%m%s
-    Create An New User  ${HARBOR_URL}  test${d}  test${d}@vmware.com  test${d}  Test1@34  harbor
-    Create An New Project  project${d}
-    Push Image  ${ip}  test${d}  Test1@34  project${d}  hello-world  
-    Push Image  ${ip}  test${d}  Test1@34  project${d}  busybox
-    Sleep  2
-    Go Into Project  project${d}
-    Multi-delete Object  hello-world  busybox
-    #verify
-    Delete Success
-    Close Browser
-
-Test Case - Delete Multi Tag
-    Init Chrome Driver
-    ${d}=   Get Current Date    result_format=%m%s
-    Create An New User  ${HARBOR_URL}  test${d}  test${d}@vmware.com  test${d}  Test1@34  harbor
-    Create An New Project  project${d}
-    Push Image With Tag  ${ip}  test${d}  Test1@34  project${d}  hello-world  latest
-    Push Image With Tag  ${ip}  test${d}  Test1@34  project${d}  hello-world  v1
-    Sleep  2
-    Go Into Project  project${d}
-    Go Into Repo  hello-world
-    Multi-delete object  latest  v1
-    #verify
-    Delete Success
-    Close Browser
-
-Test Case - Delete Multi Member
-    Init Chrome Driver
-    ${d}=   Get Current Date    result_format=%m%s
-    Create An New User  ${HARBOR_URL}  testa${d}  testa${d}@vmware.com  test${d}  Test1@34  harbor
-    Logout Harbor
-    Create An New User  ${HARBOR_URL}  testb${d}  testb${d}@vmware.com  test${d}  Test1@34  harbor
-    Logout Harbor
-    Create An New User  ${HARBOR_URL}  test${d}  test${d}@vmware.com  test${d}  Test1@34  harbor
-    Create An New Project  project${d}
-    Go Into Project  project${d}
-    Switch To Member
-    Add Guest Member to project  testa${d}
-    Add Guest Member to project  testb${d}
-    Multi-delete Object  testa${d}  testb${d}
-    Delete Success
-    Page Should Not Contain  testa${d}
-    Close Browser
-
-Test Case - Assign Sys Admin
-    Init Chrome Driver
-    ${d}=    Get Current Date    result_format=%m%s
-    Create An New User  url=${HARBOR_URL}  username=tester${d}  email=tester${d}@vmware.com  realname=harbortest  newPassword=Test1@34  comment=harbortest
-    Logout Harbor
-    Sign In Harbor  ${HARBOR_URL}  %{HARBOR_ADMIN}  %{HARBOR_PASSWORD}
-    Switch to User Tag
-    Assign User Admin  tester${d}
-    Logout Harbor
-    Sign In Harbor  ${HARBOR_URL}  tester${d}  Test1@34
-    Administration Tag Should Display
-    Close Browser
-
-Test Case - Admin Push Signed Image
     Enable Notary Client
->>>>>>> 300463fe
 
     ${rc}  ${output}=  Run And Return Rc And Output  docker pull hello-world:latest
     Log  ${output}
