--- conflicted
+++ resolved
@@ -24,10 +24,6 @@
 Test Case - Add a System Global Label to a Certain Tag
     Harbor API Test  ./tests/apitests/python/test_add_sys_label_to_tag.py
 Test Case - Add Replication Rule
-<<<<<<< HEAD
     Harbor API Test  ./tests/apitests/python/test_add_replication_rule.py
 Test Case - Sign A Image
     Harbor API Test  ./tests/apitests/python/test_sign_image.py
-=======
-    Harbor API Test  ./tests/apitests/python/test_add_replication_rule.py
->>>>>>> 32c42be6
