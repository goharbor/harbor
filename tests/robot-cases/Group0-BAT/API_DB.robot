--- conflicted
+++ resolved
@@ -33,10 +33,8 @@
     Harbor API Test  ./tests/apitests/python/test_manage_project_member.py
 Test Case - Project Level Policy Content Trust
     Harbor API Test  ./tests/apitests/python/test_project_level_policy_content_trust.py
-<<<<<<< HEAD
 Test Case - Assign Sys Admin
     Harbor API Test  ./tests/apitests/python/test_assign_sys_admin.py
-=======
 Test Case - Garbage Collection
     Harbor API Test  ./tests/apitests/python/test_garbage_collection.py
 Test Case - User View Logs
@@ -44,5 +42,4 @@
 Test Case - Scan All Images
     Harbor API Test  ./tests/apitests/python/test_scan_all_images.py
 Test Case - List Helm Charts
-    Harbor API Test  ./tests/apitests/python/test_list_helm_charts.py
->>>>>>> 312d89f1
+    Harbor API Test  ./tests/apitests/python/test_list_helm_charts.py