--- conflicted
+++ resolved
@@ -10,13 +10,9 @@
 permissions:
   contents: read
   pull-requests: write
-<<<<<<< HEAD
   id-token: write
   actions: write
-=======
-  id-token: write 
-  actions: write     
->>>>>>> 02c6b0d3
+
 
 jobs:
   uffizzi-cluster-create:
