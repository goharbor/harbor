/*
   Copyright (c) 2016 VMware, Inc. All Rights Reserved.
   Licensed under the Apache License, Version 2.0 (the "License");
   you may not use this file except in compliance with the License.
   You may obtain a copy of the License at

       http://www.apache.org/licenses/LICENSE-2.0

   Unless required by applicable law or agreed to in writing, software
   distributed under the License is distributed on an "AS IS" BASIS,
   WITHOUT WARRANTIES OR CONDITIONS OF ANY KIND, either express or implied.
   See the License for the specific language governing permissions and
   limitations under the License.
*/

package dao

import (
	"github.com/vmware/harbor/models"

	"fmt"
	"strings"

	"github.com/astaxie/beego/orm"
)

func AddOrUpdateRepository(repository *models.Repository) (*models.Repository, error) {
	exists, _ := RepositoryExists(fmt.Sprintf("%s/%s", repository.ProjectName, repository.Name))
	if !exists {
		err := AddRepository(repository)
		if err != nil {
			return nil, err
		}
	} else {
		err := UpdateRepository(repository)
		if err != nil {
			return nil, err
		}
	}
	return repository, nil
}

func AddRepository(repository *models.Repository) error {
	o := orm.NewOrm()

	p, err := o.Raw("insert into repository(name, project_name, latest_tag) values (?, ?, ?)").Prepare()
	if err != nil {
		return err
	}

	r, err := p.Exec(repository.Name, repository.ProjectName, repository.LatestTag)
	if err != nil {
		return err
	}

	repositoryID, err := r.LastInsertId()
	if err != nil {
		return err
	}
	repository.Id = repositoryID
	return nil
}

<<<<<<< HEAD
func UpdateRepository(repository *models.Repository) error {
	o := orm.NewOrm()

	p, err := o.Raw("UPDATE repository SET latest_tag=? updated_at=now() WHERE name=? AND project_name=?").Prepare()
	if err != nil {
		return err
	}

	_, err = p.Exec(repository.LatestTag, repository.Name, repository.ProjectName)
	if err != nil {
		return err
	}

	return nil
=======
func QueryRepository(query models.Repository) ([]models.Repository, error) {
	o := orm.NewOrm()

	sql := `select name, description, project_name, icon, latest_tag ,updatedAt from repository `

	queryParam := make([]interface{}, 1)
	if query.Name != "" {
		sql += " where name like ? "
		queryParam = append(queryParam, query.Name)
	}

	sql += " order by updatedAt desc"

	var r []models.Repository
	_, err := o.Raw(sql, queryParam).QueryRows(&r)

	if err != nil {
		return nil, err
	}
	return r, nil
>>>>>>> dac954b4
}

//RepositoryExists returns whether the project exists according to its name of ID.
func RepositoryExists(nameOrID interface{}) (bool, error) {
	switch nameOrID.(type) {
	case int:
		repo, _ := GetRepositoryByID(nameOrID.(int64))
		if repo != nil {
			return true, nil
		}
	case string:
		repo, _ := GetRepositoryByName(nameOrID.(string))
		if repo != nil {
			return true, nil
		}
	}

	return false, nil
}

// GetRepositoryByID ...
func GetRepositoryByID(repositoryId int64) (*models.Repository, error) {
	o := orm.NewOrm()
	var repositories []models.Repository
	count, err := o.Raw("SELECT * from repository where id=? ", repositoryId).QueryRows(&repositories)
	if err != nil {
		return nil, err
	} else if count == 0 {
		return nil, nil
	} else {
		return &repositories[0], nil
	}
}

// GetRepositoryByName ...
<<<<<<< HEAD
func GetRepositoryByName(repoName string) (*models.Repository, error) {
	o := orm.NewOrm()
	projectName := strings.Split(repoName, "/")[0]
	repositoryName := strings.Split(repoName, "/")[1]
	var repositories []models.Repository
	count, err := o.Raw("SELECT * from repository where project_name=? AND name=? ", projectName, repositoryName).QueryRows(&repositories)
	if err != nil {
		return nil, err
	} else if count == 0 {
		return nil, nil
	} else {
		return &repositories[0], nil
	}
=======
func GetRepositoryByName(repositoryName string) (models.Repository, error) {
	o := orm.NewOrm()

	sql := `select name, description, project_name, icon, latest_tag ,updatedAt from repository `

	queryParam := make([]interface{}, 1)
	if repositoryName == "" {
		sql += " where name = ? "
		queryParam = append(queryParam, repositoryName)
	}

	sql += " order by updatedAt desc"

	var r models.Repository
	_, err := o.Raw(sql, queryParam).QueryRows(&r)

	return r, err
>>>>>>> dac954b4
}<|MERGE_RESOLUTION|>--- conflicted
+++ resolved
@@ -61,7 +61,6 @@
 	return nil
 }
 
-<<<<<<< HEAD
 func UpdateRepository(repository *models.Repository) error {
 	o := orm.NewOrm()
 
@@ -76,7 +75,8 @@
 	}
 
 	return nil
-=======
+}
+
 func QueryRepository(query models.Repository) ([]models.Repository, error) {
 	o := orm.NewOrm()
 
@@ -97,7 +97,6 @@
 		return nil, err
 	}
 	return r, nil
->>>>>>> dac954b4
 }
 
 //RepositoryExists returns whether the project exists according to its name of ID.
@@ -133,7 +132,6 @@
 }
 
 // GetRepositoryByName ...
-<<<<<<< HEAD
 func GetRepositoryByName(repoName string) (*models.Repository, error) {
 	o := orm.NewOrm()
 	projectName := strings.Split(repoName, "/")[0]
@@ -147,23 +145,4 @@
 	} else {
 		return &repositories[0], nil
 	}
-=======
-func GetRepositoryByName(repositoryName string) (models.Repository, error) {
-	o := orm.NewOrm()
-
-	sql := `select name, description, project_name, icon, latest_tag ,updatedAt from repository `
-
-	queryParam := make([]interface{}, 1)
-	if repositoryName == "" {
-		sql += " where name = ? "
-		queryParam = append(queryParam, repositoryName)
-	}
-
-	sql += " order by updatedAt desc"
-
-	var r models.Repository
-	_, err := o.Raw(sql, queryParam).QueryRows(&r)
-
-	return r, err
->>>>>>> dac954b4
 }