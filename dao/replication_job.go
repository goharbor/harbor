/*
   Copyright (c) 2016 VMware, Inc. All Rights Reserved.
   Licensed under the Apache License, Version 2.0 (the "License");
   you may not use this file except in compliance with the License.
   You may obtain a copy of the License at

       http://www.apache.org/licenses/LICENSE-2.0

   Unless required by applicable law or agreed to in writing, software
   distributed under the License is distributed on an "AS IS" BASIS,
   WITHOUT WARRANTIES OR CONDITIONS OF ANY KIND, either express or implied.
   See the License for the specific language governing permissions and
   limitations under the License.
*/

package dao

import (
	"fmt"
	"time"

	"strings"

	"github.com/astaxie/beego/orm"
	"github.com/vmware/harbor/models"
)

// AddRepTarget ...
func AddRepTarget(target models.RepTarget) (int64, error) {
	o := GetOrmer()
	return o.Insert(&target)
}

// GetRepTarget ...
func GetRepTarget(id int64) (*models.RepTarget, error) {
	o := GetOrmer()
	t := models.RepTarget{ID: id}
	err := o.Read(&t)
	if err == orm.ErrNoRows {
		return nil, nil
	}
	return &t, err
}

// GetRepTargetByName ...
func GetRepTargetByName(name string) (*models.RepTarget, error) {
	o := GetOrmer()
	t := models.RepTarget{Name: name}
	err := o.Read(&t, "Name")
	if err == orm.ErrNoRows {
		return nil, nil
	}
	return &t, err
}

// GetRepTargetByEndpoint ...
func GetRepTargetByEndpoint(endpoint string) (*models.RepTarget, error) {
	o := GetOrmer()
	t := models.RepTarget{
		URL: endpoint,
	}
	err := o.Read(&t, "URL")
	if err == orm.ErrNoRows {
		return nil, nil
	}
	return &t, err
}

// DeleteRepTarget ...
func DeleteRepTarget(id int64) error {
	o := GetOrmer()
	_, err := o.Delete(&models.RepTarget{ID: id})
	return err
}

// UpdateRepTarget ...
func UpdateRepTarget(target models.RepTarget) error {
	o := GetOrmer()
	_, err := o.Update(&target, "URL", "Name", "Username", "Password")
	return err
}

// FilterRepTargets filters targets by name
func FilterRepTargets(name string) ([]*models.RepTarget, error) {
	o := GetOrmer()

	var args []interface{}

	sql := `select * from replication_target `
	if len(name) != 0 {
		sql += `where name like ? `
		args = append(args, "%"+name+"%")
	}
	sql += `order by creation_time`

	var targets []*models.RepTarget

	if _, err := o.Raw(sql, args).QueryRows(&targets); err != nil {
		return nil, err
	}

	return targets, nil
}

// AddRepPolicy ...
func AddRepPolicy(policy models.RepPolicy) (int64, error) {
	o := GetOrmer()
	sqlTpl := `insert into replication_policy (name, project_id, target_id, enabled, description, cron_str, start_time, creation_time, update_time ) values (?, ?, ?, ?, ?, ?, %s, NOW(), NOW())`
	var sql string
	if policy.Enabled == 1 {
		sql = fmt.Sprintf(sqlTpl, "NOW()")
	} else {
		sql = fmt.Sprintf(sqlTpl, "NULL")
	}
	p, err := o.Raw(sql).Prepare()
	if err != nil {
		return 0, err
	}
	r, err := p.Exec(policy.Name, policy.ProjectID, policy.TargetID, policy.Enabled, policy.Description, policy.CronStr)
	if err != nil {
		return 0, err
	}
	id, err := r.LastInsertId()
	return id, err
}

// GetRepPolicy ...
func GetRepPolicy(id int64) (*models.RepPolicy, error) {
	o := GetOrmer()
	sql := `select * from replication_policy where id = ?`

	var policy models.RepPolicy

	if err := o.Raw(sql, id).QueryRow(&policy); err != nil {
		if err == orm.ErrNoRows {
			return nil, nil
		}
		return nil, err
	}

	return &policy, nil
}

// FilterRepPolicies filters policies by name and project ID
func FilterRepPolicies(name string, projectID int64) ([]*models.RepPolicy, error) {
	o := GetOrmer()

	var args []interface{}

	sql := `select rp.id, rp.project_id, p.name as project_name, rp.target_id, 
				rt.name as target_name, rp.name, rp.enabled, rp.description,
				rp.cron_str, rp.start_time, rp.creation_time, rp.update_time, 
				count(rj.status) as error_job_count 
			from replication_policy rp 
			left join project p on rp.project_id=p.project_id 
			left join replication_target rt on rp.target_id=rt.id 
			left join replication_job rj on rp.id=rj.policy_id and (rj.status="error" 
				or rj.status="retrying") 
			where rp.deleted = 0 `

	if len(name) != 0 && projectID != 0 {
		sql += `and rp.name like ? and rp.project_id = ? `
		args = append(args, "%"+name+"%")
		args = append(args, projectID)
	} else if len(name) != 0 {
		sql += `and rp.name like ? `
		args = append(args, "%"+name+"%")
	} else if projectID != 0 {
		sql += `and rp.project_id = ? `
		args = append(args, projectID)
	}

	sql += `group by rp.id order by rp.creation_time`

	var policies []*models.RepPolicy
	if _, err := o.Raw(sql, args).QueryRows(&policies); err != nil {
		return nil, err
	}
	return policies, nil
}

// GetRepPolicyByName ...
func GetRepPolicyByName(name string) (*models.RepPolicy, error) {
	o := GetOrmer()
	sql := `select * from replication_policy where deleted = 0 and name = ?`

	var policy models.RepPolicy

	if err := o.Raw(sql, name).QueryRow(&policy); err != nil {
		if err == orm.ErrNoRows {
			return nil, nil
		}
		return nil, err
	}

	return &policy, nil
}

// GetRepPolicyByProject ...
func GetRepPolicyByProject(projectID int64) ([]*models.RepPolicy, error) {
	o := GetOrmer()
	sql := `select * from replication_policy where deleted = 0 and project_id = ?`

	var policies []*models.RepPolicy

	if _, err := o.Raw(sql, projectID).QueryRows(&policies); err != nil {
		return nil, err
	}

	return policies, nil
}

// GetRepPolicyByTarget ...
func GetRepPolicyByTarget(targetID int64) ([]*models.RepPolicy, error) {
	o := GetOrmer()
	sql := `select * from replication_policy where deleted = 0 and target_id = ?`

	var policies []*models.RepPolicy

	if _, err := o.Raw(sql, targetID).QueryRows(&policies); err != nil {
		return nil, err
	}

	return policies, nil
}

// GetRepPolicyByProjectAndTarget ...
func GetRepPolicyByProjectAndTarget(projectID, targetID int64) ([]*models.RepPolicy, error) {
	o := GetOrmer()
	sql := `select * from replication_policy where deleted = 0 and project_id = ? and target_id = ?`

	var policies []*models.RepPolicy

	if _, err := o.Raw(sql, projectID, targetID).QueryRows(&policies); err != nil {
		return nil, err
	}

	return policies, nil
}

// UpdateRepPolicy ...
func UpdateRepPolicy(policy *models.RepPolicy) error {
	o := GetOrmer()
	_, err := o.Update(policy, "TargetID", "Name", "Enabled", "Description", "CronStr")
	return err
}

// DeleteRepPolicy ...
func DeleteRepPolicy(id int64) error {
	o := GetOrmer()
	policy := &models.RepPolicy{
		ID:      id,
		Deleted: 1,
	}
	_, err := o.Update(policy, "Deleted")
	return err
}

// UpdateRepPolicyEnablement ...
func UpdateRepPolicyEnablement(id int64, enabled int) error {
	o := GetOrmer()
	p := models.RepPolicy{
		ID:      id,
		Enabled: enabled,
	}

	var err error
	if enabled == 1 {
		p.StartTime = time.Now()
		_, err = o.Update(&p, "Enabled", "StartTime")
	} else {
		_, err = o.Update(&p, "Enabled")
	}

	return err
}

// EnableRepPolicy ...
func EnableRepPolicy(id int64) error {
	return UpdateRepPolicyEnablement(id, 1)
}

// DisableRepPolicy ...
func DisableRepPolicy(id int64) error {
	return UpdateRepPolicyEnablement(id, 0)
}

// AddRepJob ...
func AddRepJob(job models.RepJob) (int64, error) {
	o := GetOrmer()
	if len(job.Status) == 0 {
		job.Status = models.JobPending
	}
	if len(job.TagList) > 0 {
		job.Tags = strings.Join(job.TagList, ",")
	}
	return o.Insert(&job)
}

// GetRepJob ...
func GetRepJob(id int64) (*models.RepJob, error) {
	o := GetOrmer()
	j := models.RepJob{ID: id}
	err := o.Read(&j)
	if err == orm.ErrNoRows {
		return nil, nil
	}
	genTagListForJob(&j)
	return &j, nil
}

// GetRepJobByPolicy ...
func GetRepJobByPolicy(policyID int64) ([]*models.RepJob, error) {
	var res []*models.RepJob
	_, err := repJobPolicyIDQs(policyID).All(&res)
	genTagListForJob(res...)
	return res, err
}

// FilterRepJobs ...
func FilterRepJobs(policyID int64, repository, status string, startTime,
	endTime *time.Time, limit, offset int64) ([]*models.RepJob, int64, error) {

	jobs := []*models.RepJob{}

	qs := GetOrmer().QueryTable(new(models.RepJob))

	if policyID != 0 {
		qs = qs.Filter("PolicyID", policyID)
	}
	if len(repository) != 0 {
		qs = qs.Filter("Repository__icontains", repository)
	}
	if len(status) != 0 {
		qs = qs.Filter("Status__icontains", status)
	}
	if startTime != nil {
		qs = qs.Filter("CreationTime__gte", startTime)
	}
	if endTime != nil {
		qs = qs.Filter("CreationTime__lte", endTime)
	}

<<<<<<< HEAD
	total, err := qs.Count()
	if err != nil {
		return jobs, 0, err
	}

	qs = qs.OrderBy("-UpdateTime")

	_, err = qs.Limit(limit).Offset(offset).All(&jobs)
	if err != nil {
		return jobs, 0, err
=======
	qs = qs.OrderBy("-UpdateTime")

	total, err := qs.Count()
	if err != nil {
		return jobs, 0, err
	}

	_, err = qs.Limit(limit).Offset(offset).All(&jobs)
	if err != nil {
		return jobs, 0, err
>>>>>>> c546c3a4
	}

	genTagListForJob(jobs...)

	return jobs, total, nil
}

// GetRepJobToStop get jobs that are possibly being handled by workers of a certain policy.
func GetRepJobToStop(policyID int64) ([]*models.RepJob, error) {
	var res []*models.RepJob
	_, err := repJobPolicyIDQs(policyID).Filter("status__in", models.JobPending, models.JobRunning).All(&res)
	genTagListForJob(res...)
	return res, err
}

func repJobQs() orm.QuerySeter {
	o := GetOrmer()
	return o.QueryTable("replication_job")
}

func repJobPolicyIDQs(policyID int64) orm.QuerySeter {
	return repJobQs().Filter("policy_id", policyID)
}

// DeleteRepJob ...
func DeleteRepJob(id int64) error {
	o := GetOrmer()
	_, err := o.Delete(&models.RepJob{ID: id})
	return err
}

// UpdateRepJobStatus ...
func UpdateRepJobStatus(id int64, status string) error {
	o := GetOrmer()
	j := models.RepJob{
		ID:     id,
		Status: status,
	}
	num, err := o.Update(&j, "Status")
	if num == 0 {
		err = fmt.Errorf("Failed to update replication job with id: %d %s", id, err.Error())
	}
	return err
}

// ResetRunningJobs update all running jobs status to pending
func ResetRunningJobs() error {
	o := GetOrmer()
	sql := fmt.Sprintf("update replication_job set status = '%s' where status = '%s'", models.JobPending, models.JobRunning)
	_, err := o.Raw(sql).Exec()
	return err
}

// GetRepJobByStatus get jobs of certain statuses
func GetRepJobByStatus(status ...string) ([]*models.RepJob, error) {
	var res []*models.RepJob
	var t []interface{}
	for _, s := range status {
		t = append(t, interface{}(s))
	}
	_, err := repJobQs().Filter("status__in", t...).All(&res)
	genTagListForJob(res...)
	return res, err
}

func genTagListForJob(jobs ...*models.RepJob) {
	for _, j := range jobs {
		if len(j.Tags) > 0 {
			j.TagList = strings.Split(j.Tags, ",")
		}
	}
}<|MERGE_RESOLUTION|>--- conflicted
+++ resolved
@@ -341,7 +341,6 @@
 		qs = qs.Filter("CreationTime__lte", endTime)
 	}
 
-<<<<<<< HEAD
 	total, err := qs.Count()
 	if err != nil {
 		return jobs, 0, err
@@ -352,18 +351,6 @@
 	_, err = qs.Limit(limit).Offset(offset).All(&jobs)
 	if err != nil {
 		return jobs, 0, err
-=======
-	qs = qs.OrderBy("-UpdateTime")
-
-	total, err := qs.Count()
-	if err != nil {
-		return jobs, 0, err
-	}
-
-	_, err = qs.Limit(limit).Offset(offset).All(&jobs)
-	if err != nil {
-		return jobs, 0, err
->>>>>>> c546c3a4
 	}
 
 	genTagListForJob(jobs...)
