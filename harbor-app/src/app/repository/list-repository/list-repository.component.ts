import { Component, Input, Output, EventEmitter } from '@angular/core';
import { Router, NavigationExtras } from '@angular/router';
import { Repository } from '../repository';
import { State } from 'clarity-angular';

import { SearchTriggerService } from '../../base/global-search/search-trigger.service';
import { SessionService } from '../../shared/session.service';
import { signInRoute } from '../../shared/shared.const';

@Component({
  selector: 'list-repository',
  templateUrl: 'list-repository.component.html'
})
export class ListRepositoryComponent {

  @Input() projectId: number;
  @Input() repositories: Repository[];
  @Output() delete = new EventEmitter<string>();

<<<<<<< HEAD
  @Input() total: number;
  @Input() pageSize: number;
  @Output() paginate = new EventEmitter<State>();

  deleteRepo(repoName: string) {
    this.delete.emit(repoName);
  } 

  refresh(state: State) {
    if(this.repositories) {
      this.paginate.emit(state);
    }
  }

=======
  constructor(
    private router: Router,
    private searchTrigger: SearchTriggerService,
    private session: SessionService) { }

  public gotoLink(projectId: number, repoName: string): void {
    this.searchTrigger.closeSearch(false);

    let linkUrl = ['harbor', 'tags', projectId, repoName];
    if (!this.session.getCurrentUser()) {
      let navigatorExtra: NavigationExtras = {
        queryParams: { "redirect_url": linkUrl.join("/") }
      };

      this.router.navigate([signInRoute], navigatorExtra);
    } else {
      this.router.navigate(linkUrl);
    }
  }

  deleteRepo(repoName: string) {
    this.delete.emit(repoName);
  }
>>>>>>> a8c0f1c8
}<|MERGE_RESOLUTION|>--- conflicted
+++ resolved
@@ -17,10 +17,14 @@
   @Input() repositories: Repository[];
   @Output() delete = new EventEmitter<string>();
 
-<<<<<<< HEAD
   @Input() total: number;
   @Input() pageSize: number;
   @Output() paginate = new EventEmitter<State>();
+
+constructor(
+    private router: Router,
+    private searchTrigger: SearchTriggerService,
+    private session: SessionService) { }
 
   deleteRepo(repoName: string) {
     this.delete.emit(repoName);
@@ -31,12 +35,6 @@
       this.paginate.emit(state);
     }
   }
-
-=======
-  constructor(
-    private router: Router,
-    private searchTrigger: SearchTriggerService,
-    private session: SessionService) { }
 
   public gotoLink(projectId: number, repoName: string): void {
     this.searchTrigger.closeSearch(false);
@@ -53,8 +51,4 @@
     }
   }
 
-  deleteRepo(repoName: string) {
-    this.delete.emit(repoName);
-  }
->>>>>>> a8c0f1c8
 }