--- conflicted
+++ resolved
@@ -1,40 +1,32 @@
 <div class="row" style="margin-right: 12px;">
-    <div class="col-lg-12 col-md-12 col-sm-12 col-xs-12">
-        <h2 class="header-title">{{'PROJECT.PROJECTS' | translate}}</h2>
-        <div>
-            <statistics-panel></statistics-panel>
-        </div>
-        <div class="row flex-items-xs-between">
-            <div class="option-left">
-                <button *ngIf="projectCreationRestriction" class="btn btn-primary" (click)="openModal()"><clr-icon shape="add"></clr-icon> {{'PROJECT.PROJECT' | translate}}</button>
-                <create-project (create)="createProject($event)"></create-project>
-            </div>
-            <div class="option-right">
-                <clr-dropdown [clrMenuPosition]="'bottom'">
-                    <button class="btn btn-link" clrDropdownToggle>
+  <div class="col-lg-12 col-md-12 col-sm-12 col-xs-12">
+    <h2 class="header-title">{{'PROJECT.PROJECTS' | translate}}</h2>
+    <div>
+      <statistics-panel></statistics-panel>
+    </div>
+    <div class="row flex-items-xs-between">
+      <div class="option-left">
+        <button *ngIf="projectCreationRestriction" class="btn btn-primary" (click)="openModal()"><clr-icon shape="add"></clr-icon> {{'PROJECT.PROJECT' | translate}}</button>
+        <create-project (create)="createProject($event)"></create-project>
+      </div>
+      <div class="option-right">
+        <clr-dropdown [clrMenuPosition]="'bottom'">
+          <button class="btn btn-link" clrDropdownToggle>
             {{projectTypes[currentFilteredType] | translate}}
             <clr-icon shape="caret down"></clr-icon>
           </button>
-                    <div class="dropdown-menu">
-                        <a href="javascript:void(0)" clrDropdownItem (click)="doFilterProjects(0)">{{projectTypes[0] | translate}}</a>
-                        <a href="javascript:void(0)" clrDropdownItem (click)="doFilterProjects(1)">{{projectTypes[1] | translate}}</a>
-                    </div>
-                </clr-dropdown>
-                <grid-filter filterPlaceholder='{{"PROJECT.FILTER_PLACEHOLDER" | translate}}' (filter)="doSearchProjects($event)"></grid-filter>
-                <a href="javascript:void(0)" (click)="refresh()">
-                    <clr-icon shape="refresh"></clr-icon>
-                </a>
-            </div>
-        </div>
+          <div class="dropdown-menu">
+            <a href="javascript:void(0)" clrDropdownItem (click)="doFilterProjects(0)">{{projectTypes[0] | translate}}</a>
+            <a href="javascript:void(0)" clrDropdownItem (click)="doFilterProjects(1)">{{projectTypes[1] | translate}}</a>
+          </div>
+        </clr-dropdown>
+        <grid-filter filterPlaceholder='{{"PROJECT.FILTER_PLACEHOLDER" | translate}}' (filter)="doSearchProjects($event)"></grid-filter>
+        <a href="javascript:void(0)" (click)="refresh()">
+          <clr-icon shape="refresh"></clr-icon>
+        </a>
+      </div>
     </div>
-    <div class="col-lg-12 col-md-12 col-sm-12 col-xs-12">
-        <list-project [projects]="changedProjects" (toggle)="toggleProject($event)" (delete)="deleteProject($event)" (paginate)="retrieve($event)" [totalPage]="totalPage" [totalRecordCount]="totalRecordCount"></list-project>
-    </div>
-<<<<<<< HEAD
-  </div>
-  <div class="col-lg-12 col-md-12 col-sm-12 col-xs-12">
     <list-project [projects]="changedProjects" [filteredType]="projectTypes[currentFilteredType]" (toggle)="toggleProject($event)" (delete)="deleteProject($event)" (paginate)="retrieve($event)" [totalPage]="totalPage" [totalRecordCount]="totalRecordCount"></list-project>
-  </div>
-=======
->>>>>>> 95c21143
-</div>+ </div>
+</div>
+
