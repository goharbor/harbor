<<<<<<< HEAD
<div class="row" style="margin-right: 12px;">
    <div class="col-lg-12 col-md-12 col-sm-12 col-xs-12">
        <h2 class="header-title">{{'PROJECT.PROJECTS' | translate}}</h2>
        <div>
            <statistics-panel></statistics-panel>
        </div>
        <div class="row flex-items-xs-between">
            <div class="option-left">
                <button class="btn btn-primary" (click)="openModal()"><clr-icon shape="add"></clr-icon> {{'PROJECT.PROJECT' | translate}}</button>
                <create-project (create)="createProject($event)"></create-project>
            </div>
            <div class="option-right">
                <clr-dropdown [clrMenuPosition]="'bottom'">
                    <button class="btn btn-link" clrDropdownToggle>
=======
<div class="row">
  <div class="col-lg-12 col-md-12 col-sm-12 col-xs-12">
    <h2 class="header-title">{{'PROJECT.PROJECTS' | translate}}</h2>
    <div class="row flex-items-xs-between">
      <div class="option-left">
        <button *ngIf="projectCreationRestriction" class="btn btn-primary" (click)="openModal()"><clr-icon shape="add"></clr-icon> {{'PROJECT.PROJECT' | translate}}</button>
        <create-project (create)="createProject($event)"></create-project>
      </div>
      <div class="option-right">
        <clr-dropdown [clrMenuPosition]="'bottom'">
          <button class="btn btn-link" clrDropdownToggle>
>>>>>>> f169a5d6
            {{projectTypes[currentFilteredType] | translate}}
            <clr-icon shape="caret down"></clr-icon>
          </button>
                    <div class="dropdown-menu">
                        <a href="javascript:void(0)" clrDropdownItem (click)="doFilterProjects(0)">{{projectTypes[0] | translate}}</a>
                        <a href="javascript:void(0)" clrDropdownItem (click)="doFilterProjects(1)">{{projectTypes[1] | translate}}</a>
                    </div>
                </clr-dropdown>
                <grid-filter filterPlaceholder='{{"PROJECT.FILTER_PLACEHOLDER" | translate}}' (filter)="doSearchProjects($event)"></grid-filter>
                <a href="javascript:void(0)" (click)="refresh()">
                    <clr-icon shape="refresh"></clr-icon>
                </a>
            </div>
        </div>
    </div>
    <div class="col-lg-12 col-md-12 col-sm-12 col-xs-12">
        <list-project [projects]="changedProjects" (toggle)="toggleProject($event)" (delete)="deleteProject($event)" (paginate)="retrieve($event)" [totalPage]="totalPage" [totalRecordCount]="totalRecordCount"></list-project>
    </div>
</div><|MERGE_RESOLUTION|>--- conflicted
+++ resolved
@@ -1,4 +1,3 @@
-<<<<<<< HEAD
 <div class="row" style="margin-right: 12px;">
     <div class="col-lg-12 col-md-12 col-sm-12 col-xs-12">
         <h2 class="header-title">{{'PROJECT.PROJECTS' | translate}}</h2>
@@ -7,25 +6,12 @@
         </div>
         <div class="row flex-items-xs-between">
             <div class="option-left">
-                <button class="btn btn-primary" (click)="openModal()"><clr-icon shape="add"></clr-icon> {{'PROJECT.PROJECT' | translate}}</button>
+                <button *ngIf="projectCreationRestriction" class="btn btn-primary" (click)="openModal()"><clr-icon shape="add"></clr-icon> {{'PROJECT.PROJECT' | translate}}</button>
                 <create-project (create)="createProject($event)"></create-project>
             </div>
             <div class="option-right">
                 <clr-dropdown [clrMenuPosition]="'bottom'">
                     <button class="btn btn-link" clrDropdownToggle>
-=======
-<div class="row">
-  <div class="col-lg-12 col-md-12 col-sm-12 col-xs-12">
-    <h2 class="header-title">{{'PROJECT.PROJECTS' | translate}}</h2>
-    <div class="row flex-items-xs-between">
-      <div class="option-left">
-        <button *ngIf="projectCreationRestriction" class="btn btn-primary" (click)="openModal()"><clr-icon shape="add"></clr-icon> {{'PROJECT.PROJECT' | translate}}</button>
-        <create-project (create)="createProject($event)"></create-project>
-      </div>
-      <div class="option-right">
-        <clr-dropdown [clrMenuPosition]="'bottom'">
-          <button class="btn btn-link" clrDropdownToggle>
->>>>>>> f169a5d6
             {{projectTypes[currentFilteredType] | translate}}
             <clr-icon shape="caret down"></clr-icon>
           </button>
