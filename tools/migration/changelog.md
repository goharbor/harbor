# What's New in Harbor Database Schema
Changelog for harbor database schema

## 0.1.0

## 0.1.1

  - create table `project_member`
  - create table `schema_version`
  - drop table `user_project_role`
  - drop table `project_role`
  - add column `creation_time` to table `user`
  - add column `sysadmin_flag` to table `user`
  - add column `update_time` to table `user`
  - add column `role_mask` to table `role`
  - add column `update_time` to table `project`
  - delete data `AMDRWS` from table `role`
  - delete data `A` from table `access`
  
## 0.3.0

  - create table `replication_policy`
  - create table `replication_target`
  - create table `replication_job`
  - add column `repo_tag` to table `access_log`
  - alter column `repo_name` on table `access_log`
  - alter column `email` on table `user` 

## 0.4.0

  - add index `pid_optime (project_id, op_time)` on table `access_log`
  - add index `poid_uptime (policy_id, update_time)` on table `replication_job`
  - add column `deleted` to table `replication_policy`
  - alter column `username` on table `user`: varchar(15)->varchar(32)
  - alter column `password` on table `replication_target`: varchar(40)->varchar(128)
  - alter column `email` on table `user`: varchar(128)->varchar(255)
  - alter column `name` on table `project`: varchar(30)->varchar(41)
  - create table `repository`
  - alter column `password` on table `replication_target`: varchar(40)->varchar(128)

## 1.2.0

  - delete column `owner_id` from table `repository`
  - delete column `user_id` from table `access_log`
  - delete foreign key (user_id) references user(user_id)from table `access_log`
  - delete foreign key (project_id) references project(project_id)from table `access_log`
  - add column `username` varchar (32) to table `access_log`
  - alter column `realname` on table `user`: varchar(20)->varchar(255)
  - create table `img_scan_job`
  - create table `img_scan_overview`
  - create table `clair_vuln_timestamp`

## 1.3.0

  - create table `project_metadata`
  - insert data into table `project_metadata`
<<<<<<< HEAD

## 1.4.0
  - create table `replication_filter`
  - create table `replication_filter_type`
  - insert data into table `replication_filter_type`
=======
  - delete column `public` from table `project`
  - add column `insecure` to table `replication_target`
>>>>>>> 54384554
<|MERGE_RESOLUTION|>--- conflicted
+++ resolved
@@ -54,13 +54,10 @@
 
   - create table `project_metadata`
   - insert data into table `project_metadata`
-<<<<<<< HEAD
+  - delete column `public` from table `project`
+  - add column `insecure` to table `replication_target`
 
 ## 1.4.0
   - create table `replication_filter`
   - create table `replication_filter_type`
-  - insert data into table `replication_filter_type`
-=======
-  - delete column `public` from table `project`
-  - add column `insecure` to table `replication_target`
->>>>>>> 54384554
+  - insert data into table `replication_filter_type`