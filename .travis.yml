--- conflicted
+++ resolved
@@ -54,12 +54,8 @@
   - go get -d github.com/go-sql-driver/mysql
   - go get github.com/golang/lint/golint
   - go get github.com/GeertJohan/fgt
-<<<<<<< HEAD
   - sudo apt-get install -y --force-yes -o Dpkg::Options::="--force-confdef" -o Dpkg::Options::="--force-confold" docker-engine=1.11.1-0~trusty
-=======
-  - sudo apt-get install -y -o Dpkg::Options::="--force-confdef" -o Dpkg::Options::="--force-confold" -o Dpkg::Options::="--force-yes" docker-engine=1.11.1-0~trusty
->>>>>>> 62a5f3ea
-  - sudo rm /usr/local/bin/docker-compose
+  - sudo rm -f /usr/local/bin/docker-compose
   - curl -L https://github.com/docker/compose/releases/download/${DOCKER_COMPOSE_VERSION}/docker-compose-`uname -s`-`uname -m` > docker-compose
   - chmod +x docker-compose
   - sudo mv docker-compose /usr/local/bin
