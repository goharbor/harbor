--- conflicted
+++ resolved
@@ -2,13 +2,13 @@
 
 language: go
 
-go: 
-  - 1.9.2
+go:
+- 1.9.2
 
 go_import_path: github.com/goharbor/harbor
 
-services: 
-  - docker
+services:
+- docker
 
 dist: trusty
 
@@ -25,7 +25,6 @@
     - APITEST_LDAP=true
 
 env:
-<<<<<<< HEAD
   global:
     - POSTGRESQL_HOST: localhost
     - POSTGRESQL_PORT: 5432
@@ -36,27 +35,11 @@
     - DOCKER_COMPOSE_VERSION: 1.22.0
     - HARBOR_ADMIN: admin
     - HARBOR_ADMIN_PASSWD: Harbor12345
-    - UI_SECRET: tempString
+    - CORE_SECRET: tempString
     - KEY_PATH: /data/secretkey
     - REDIS_HOST: localhost
     - REG_VERSION: v2.6.2
     - UI_BUILDER_VERSION: 1.6.0
-=======
-  POSTGRESQL_HOST: localhost
-  POSTGRESQL_PORT: 5432 
-  POSTGRESQL_USR: postgres 
-  POSTGRESQL_PWD: root123
-  POSTGRESQL_DATABASE: registry
-  ADMINSERVER_URL: http://127.0.0.1:8888
-  DOCKER_COMPOSE_VERSION: 1.7.1
-  HARBOR_ADMIN: admin
-  HARBOR_ADMIN_PASSWD: Harbor12345
-  CORE_SECRET: tempString
-  KEY_PATH: /data/secretkey
-  REDIS_HOST: localhost
-  REG_VERSION: v2.6.2
-  UI_BUILDER_VERSION: 1.6.0
->>>>>>> e77a116e
 
 addons:
 apt:
@@ -67,63 +50,20 @@
     - google-chrome-beta
 
 before_install:
-<<<<<<< HEAD
-   - curl -L https://github.com/docker/compose/releases/download/${DOCKER_COMPOSE_VERSION}/docker-compose-`uname -s`-`uname -m` > docker-compose
-   - chmod +x docker-compose
-   - sudo mv docker-compose /usr/local/bin
-   - IP=`ip addr s eth0 |grep "inet "|awk '{print $2}' |awk -F "/" '{print $1}'`
-   - sudo sed -i '$a DOCKER_OPTS=\"--insecure-registry '$IP':5000\"' /etc/default/docker
-   - export IP=$IP
-   - sudo service docker restart
-=======
-  - export CHROME_BIN=chromium-browser
-  - export DISPLAY=:99.0
-  - sh -e /etc/init.d/xvfb start
-  - sudo ./tests/hostcfg.sh
-  - sudo ./tests/generateCerts.sh
-  - sudo ./make/prepare
-  - sudo mkdir -p "/data/redis"
-  - sudo mkdir -p /etc/core/ca/ && sudo mv ./tests/ca.crt /etc/core/ca/
-  - sudo mkdir -p /harbor && sudo mv ./VERSION /harbor/UIVERSION
-  - sudo ./tests/testprepare.sh
-
-install: 
-  - sudo apt-get update && sudo apt-get install -y libldap2-dev
-  - go get -d github.com/docker/distribution
-  - go get -d github.com/docker/libtrust
-  - go get -d github.com/lib/pq
-  - go get github.com/golang/lint/golint
-  - go get github.com/GeertJohan/fgt
-  - go get github.com/dghubble/sling
-  - go get github.com/stretchr/testify
-  - go get golang.org/x/tools/cmd/cover
-  - go get github.com/mattn/goveralls
-  - go get -u github.com/client9/misspell/cmd/misspell
   - curl -L https://github.com/docker/compose/releases/download/${DOCKER_COMPOSE_VERSION}/docker-compose-`uname -s`-`uname -m` > docker-compose
   - chmod +x docker-compose
   - sudo mv docker-compose /usr/local/bin
   - IP=`ip addr s eth0 |grep "inet "|awk '{print $2}' |awk -F "/" '{print $1}'`
   - sudo sed -i '$a DOCKER_OPTS=\"--insecure-registry '$IP':5000\"' /etc/default/docker
+  - export IP=$IP
   - sudo service docker restart
-  - sudo service postgresql stop
->>>>>>> e77a116e
 
 install:
-   - if [ "$UTTEST" == true ]; then bash ./tests/travis/ut_install.sh ; fi
-   - if [ "$APITEST_DB" == true ]; then bash ./tests/travis/api_common_install.sh $IP DB; fi
-   - if [ "$APITEST_LDAP" == true ]; then bash ./tests/travis/api_common_install.sh $IP LDAP; fi
+  - if [ "$UTTEST" == true ]; then bash ./tests/travis/ut_install.sh ; fi
+  - if [ "$APITEST_DB" == true ]; then bash ./tests/travis/api_common_install.sh $IP DB; fi
+  - if [ "$APITEST_LDAP" == true ]; then bash ./tests/travis/api_common_install.sh $IP LDAP; fi
 
 script:
-<<<<<<< HEAD
   - if [ "$UTTEST" == true ]; then bash ./tests/travis/ut_run.sh $IP; fi
   - if [ "$APITEST_DB" == true ]; then bash ./tests/travis/api_run.sh DB $IP; fi
-  - if [ "$APITEST_LDAP" == true ]; then bash ./tests/travis/api_run.sh LDAP $IP; fi
-=======
-  - cd src/portal && npm run lint && npm run lint:lib && npm run test && cd ../..
-  - sudo docker-compose -f ./make/docker-compose.test.yml up -d
-  - make go_check
-  - ./tests/pushimage.sh
-  - go test -race -i ./src/core ./src/adminserver ./src/jobservice
-  - sudo -E env "PATH=$PATH" "POSTGRES_MIGRATION_SCRIPTS_PATH=/home/travis/gopath/src/github.com/goharbor/harbor/make/migrations/postgresql/" ./tests/coverage4gotest.sh
-  - goveralls -coverprofile=profile.cov -service=travis-ci
->>>>>>> e77a116e
+  - if [ "$APITEST_LDAP" == true ]; then bash ./tests/travis/api_run.sh LDAP $IP; fi